#  ___________________________________________________________________________
#
#  Pyomo: Python Optimization Modeling Objects
#  Copyright (c) 2008-2022
#  National Technology and Engineering Solutions of Sandia, LLC
#  Under the terms of Contract DE-NA0003525 with National Technology and
#  Engineering Solutions of Sandia, LLC, the U.S. Government retains certain
#  rights in this software.
#  This software is distributed under the 3-clause BSD License.
#  ___________________________________________________________________________
#
# Unit Tests for expression generation
#

import os
import platform
import sys

import pyomo.common.unittest as unittest

from pyomo.environ import (
    ConcreteModel,
    RangeSet,
    Set,
    Param,
    Var,
    Expression,
    ExternalFunction,
    VarList,
    sum_product,
    inequality,
    quicksum,
    sin,
    tanh,
    value,
)
from pyomo.core.expr.numvalue import native_types, nonpyomo_leaf_types, NumericConstant
from pyomo.core.expr.numeric_expr import (
<<<<<<< HEAD
    SumExpression, ProductExpression,
    MonomialTermExpression, LinearExpression,
    NPV_SumExpression, NPV_ProductExpression, NegationExpression,
    NPV_NegationExpression, PowExpression, NPV_PowExpression,
    MaxExpression, NPV_MaxExpression, MinExpression, NPV_MinExpression,
    DivisionExpression, NPV_DivisionExpression, UnaryFunctionExpression,
    NPV_UnaryFunctionExpression, AbsExpression, NPV_AbsExpression)
=======
    SumExpression,
    ProductExpression,
    MonomialTermExpression,
    LinearExpression,
    NPV_SumExpression,
    NPV_ProductExpression,
    NegationExpression,
    NPV_NegationExpression,
    PowExpression,
    NPV_PowExpression,
    MaxExpression,
    NPV_MaxExpression,
    MinExpression,
    NPV_MinExpression,
    DivisionExpression,
    NPV_DivisionExpression,
    UnaryFunctionExpression,
    NPV_UnaryFunctionExpression,
    AbsExpression,
    NPV_AbsExpression,
)
>>>>>>> 63a3c602
from pyomo.core.expr.visitor import (
    FixedExpressionError,
    NonConstantExpressionError,
    StreamBasedExpressionVisitor,
    ExpressionReplacementVisitor,
    evaluate_expression,
    expression_to_string,
    replace_expressions,
    sizeof_expression,
    identify_variables,
    identify_components,
    identify_mutable_parameters,
    RECURSION_LIMIT,
    get_stack_depth,
)
from pyomo.core.base.param import _ParamData, ScalarParam
from pyomo.core.expr.template_expr import IndexTemplate
from pyomo.core.expr.expr_errors import TemplateExpressionError
from pyomo.common.collections import ComponentSet
from pyomo.common.log import LoggingIntercept
from io import StringIO
from pyomo.core.expr.compare import assertExpressionsEqual


class TestExpressionUtilities(unittest.TestCase):
    def test_identify_vars_numeric(self):
        #
        # There are no variables in a constant expression
        #
        self.assertEqual(list(identify_variables(5)), [])

    def test_identify_vars_params(self):
        m = ConcreteModel()
        m.I = RangeSet(3)
        m.a = Param(initialize=1)
        m.b = Param(m.I, initialize=1, mutable=True)
        #
        # There are no variables in expressions with only parameters
        #
        self.assertEqual(list(identify_variables(m.a)), [])
        self.assertEqual(list(identify_variables(m.b[1])), [])
        self.assertEqual(list(identify_variables(m.a + m.b[1])), [])
        self.assertEqual(list(identify_variables(m.a ** m.b[1])), [])
        self.assertEqual(list(identify_variables(m.a ** m.b[1] + m.b[2])), [])
        self.assertEqual(
            list(identify_variables(m.a ** m.b[1] + m.b[2] * m.b[3] * m.b[2])), []
        )

    def test_identify_duplicate_vars(self):
        #
        # Identify variables when there are duplicates
        #
        m = ConcreteModel()
        m.a = Var(initialize=1)

        # self.assertEqual( list(identify_variables(2*m.a+2*m.a, allow_duplicates=True)),
        #                  [ m.a, m.a ] )
        self.assertEqual(list(identify_variables(2 * m.a + 2 * m.a)), [m.a])

    def test_identify_vars_expr(self):
        #
        # Identify variables in named expressions
        #
        m = ConcreteModel()
        m.a = Var(initialize=1)
        m.b = Var(initialize=2)
        m.e = Expression(expr=3 * m.a)
        m.E = Expression([0, 1], initialize={0: 3 * m.a, 1: 4 * m.b})

        self.assertEqual(list(identify_variables(m.b + m.e)), [m.b, m.a])
        self.assertEqual(list(identify_variables(m.E[0])), [m.a])
        self.assertEqual(list(identify_variables(m.E[1])), [m.b])

    def test_identify_vars_vars(self):
        m = ConcreteModel()
        m.I = RangeSet(3)
        m.a = Var(initialize=1)
        m.b = Var(m.I, initialize=1)
        m.p = Param(initialize=1, mutable=True)
        m.x = ExternalFunction(library='foo.so', function='bar')
        #
        # Identify variables in various algebraic expressions
        #
        self.assertEqual(list(identify_variables(m.a)), [m.a])
        self.assertEqual(list(identify_variables(m.b[1])), [m.b[1]])
        self.assertEqual(list(identify_variables(m.a + m.b[1])), [m.a, m.b[1]])
        self.assertEqual(list(identify_variables(m.a ** m.b[1])), [m.a, m.b[1]])
        self.assertEqual(
            list(identify_variables(m.a ** m.b[1] + m.b[2])), [m.b[2], m.a, m.b[1]]
        )
        self.assertEqual(
            list(identify_variables(m.a ** m.b[1] + m.b[2] * m.b[3] * m.b[2])),
            [m.a, m.b[1], m.b[2], m.b[3]],
        )
        self.assertEqual(
            list(identify_variables(m.a ** m.b[1] + m.b[2] / m.b[3] * m.b[2])),
            [m.a, m.b[1], m.b[2], m.b[3]],
        )
        #
        # Identify variables in the arguments to functions
        #
        self.assertEqual(
            list(identify_variables(m.x(m.a, 'string_param', 1, []) * m.b[1])),
            [m.b[1], m.a],
        )
        self.assertEqual(
            list(identify_variables(m.x(m.p, 'string_param', 1, []) * m.b[1])), [m.b[1]]
        )
        self.assertEqual(list(identify_variables(tanh(m.a) * m.b[1])), [m.b[1], m.a])
        self.assertEqual(list(identify_variables(abs(m.a) * m.b[1])), [m.b[1], m.a])
        #
        # Check logic for allowing duplicates
        #
        self.assertEqual(list(identify_variables(m.a**m.a + m.a)), [m.a])
        # self.assertEqual( list(identify_variables(m.a**m.a + m.a, allow_duplicates=True)),
        #                  [ m.a, m.a, m.a,  ] )

    def test_identify_vars_linear_expression(self):
        m = ConcreteModel()
        m.x = Var()
        expr = quicksum([m.x, m.x], linear=True)
        self.assertEqual(list(identify_variables(expr, include_fixed=False)), [m.x])


class TestIdentifyParams(unittest.TestCase):
    def test_identify_params_numeric(self):
        #
        # There are no parameters in a constant expression
        #
        self.assertEqual(list(identify_mutable_parameters(5)), [])

    def test_identify_mutable_parameters(self):
        m = ConcreteModel()
        m.I = RangeSet(3)
        m.a = Var(initialize=1)
        m.b = Var(m.I, initialize=1)
        #
        # There are no parameters in expressions with only vars
        #
        self.assertEqual(list(identify_mutable_parameters(m.a)), [])
        self.assertEqual(list(identify_mutable_parameters(m.b[1])), [])
        self.assertEqual(list(identify_mutable_parameters(m.a + m.b[1])), [])
        self.assertEqual(list(identify_mutable_parameters(m.a ** m.b[1])), [])
        self.assertEqual(list(identify_mutable_parameters(m.a ** m.b[1] + m.b[2])), [])
        self.assertEqual(
            list(identify_mutable_parameters(m.a ** m.b[1] + m.b[2] * m.b[3] * m.b[2])),
            [],
        )

    def test_identify_mutable_parameters_constants(self):
        #
        # ScalarParams and NumericConstants are not recognized
        #
        m = ConcreteModel()
        m.x = Var(initialize=1)
        m.x.fix()
        m.p = Param(initialize=2, mutable=False)
        m.p_m = Param(initialize=3, mutable=True)
        e1 = m.x + m.p + NumericConstant(5)
        self.assertEqual(list(identify_mutable_parameters(e1)), [])

        e2 = 5 * m.x + NumericConstant(3) * m.p_m + m.p == 0
        mut_params = list(identify_mutable_parameters(e2))
        self.assertEqual(len(mut_params), 1)
        self.assertIs(mut_params[0], m.p_m)

    def test_identify_duplicate_params(self):
        #
        # Identify mutable params when there are duplicates
        #
        m = ConcreteModel()
        m.a = Param(initialize=1, mutable=True)

        self.assertEqual(list(identify_mutable_parameters(2 * m.a + 2 * m.a)), [m.a])

    def test_identify_mutable_parameters_expr(self):
        #
        # Identify mutable params in named expressions
        #
        m = ConcreteModel()
        m.a = Param(initialize=1, mutable=True)
        m.b = Param(initialize=2, mutable=True)
        m.e = Expression(expr=3 * m.a)
        m.E = Expression([0, 1], initialize={0: 3 * m.a, 1: 4 * m.b})

        self.assertEqual(list(identify_mutable_parameters(m.b + m.e)), [m.b, m.a])
        self.assertEqual(list(identify_mutable_parameters(m.E[0])), [m.a])
        self.assertEqual(list(identify_mutable_parameters(m.E[1])), [m.b])

    def test_identify_mutable_parameters_logical_expr(self):
        #
        # Identify mutable params in logical expressions
        #
        m = ConcreteModel()
        m.a = Param(initialize=0, mutable=True)
        expr = m.a + 1 == 0
        param_set = ComponentSet(identify_mutable_parameters(expr))
        self.assertEqual(len(param_set), 1)
        self.assertIn(m.a, param_set)

    def test_identify_mutable_parameters_params(self):
        m = ConcreteModel()
        m.I = RangeSet(3)
        m.a = Param(initialize=1, mutable=True)
        m.b = Param(m.I, initialize=1, mutable=True)
        m.p = Var(initialize=1)
        m.x = ExternalFunction(library='foo.so', function='bar')
        #
        # Identify variables in various algebraic expressions
        #
        self.assertEqual(list(identify_mutable_parameters(m.a)), [m.a])
        self.assertEqual(list(identify_mutable_parameters(m.b[1])), [m.b[1]])
        self.assertEqual(list(identify_mutable_parameters(m.a + m.b[1])), [m.a, m.b[1]])
        self.assertEqual(
            list(identify_mutable_parameters(m.a ** m.b[1])), [m.a, m.b[1]]
        )
        self.assertEqual(
            list(identify_mutable_parameters(m.a ** m.b[1] + m.b[2])),
            [m.b[2], m.a, m.b[1]],
        )
        self.assertEqual(
            list(identify_mutable_parameters(m.a ** m.b[1] + m.b[2] * m.b[3] * m.b[2])),
            [m.a, m.b[1], m.b[2], m.b[3]],
        )
        self.assertEqual(
            list(identify_mutable_parameters(m.a ** m.b[1] + m.b[2] / m.b[3] * m.b[2])),
            [m.a, m.b[1], m.b[2], m.b[3]],
        )
        #
        # Identify variables in the arguments to functions
        #
        self.assertEqual(
            list(identify_mutable_parameters(m.x(m.a, 'string_param', 1, []) * m.b[1])),
            [m.b[1], m.a],
        )
        self.assertEqual(
            list(identify_mutable_parameters(m.x(m.p, 'string_param', 1, []) * m.b[1])),
            [m.b[1]],
        )
        self.assertEqual(
            list(identify_mutable_parameters(tanh(m.a) * m.b[1])), [m.b[1], m.a]
        )
        self.assertEqual(
            list(identify_mutable_parameters(abs(m.a) * m.b[1])), [m.b[1], m.a]
        )
        #
        # Check logic for allowing duplicates
        #
        self.assertEqual(list(identify_mutable_parameters(m.a**m.a + m.a)), [m.a])


#
# Replace all variables with new variables from a varlist
#
class ReplacementWalkerTest1(ExpressionReplacementVisitor):
    def __init__(self, model):
        ExpressionReplacementVisitor.__init__(self)
        self.model = model

    def visiting_potential_leaf(self, node):
        if node.__class__ in nonpyomo_leaf_types or not node.is_potentially_variable():
            return True, node
        if node.is_variable_type():
            if id(node) in self.substitute:
                return True, self.substitute[id(node)]
            self.substitute[id(node)] = self.model.w.add()
            return True, self.substitute[id(node)]
        return False, None


class WalkerTests(unittest.TestCase):
    def test_replacement_walker1(self):
        M = ConcreteModel()
        M.x = Var()
        M.y = Var()
        M.w = VarList()

        e = sin(M.x) + M.x * M.y + 3
        walker = ReplacementWalkerTest1(M)
        f = walker.dfs_postorder_stack(e)
<<<<<<< HEAD
        assertExpressionsEqual(self, sin(M.x) + M.x*M.y + 3, e)
        assertExpressionsEqual(self, sin(M.w[1]) + M.w[1]*M.w[2] + 3, f)
=======
        self.assertTrue(compare_expressions(sin(M.x) + M.x * M.y + 3, e))
        self.assertTrue(compare_expressions(sin(M.w[1]) + M.w[1] * M.w[2] + 3, f))
>>>>>>> 63a3c602

    def test_replacement_walker2(self):
        M = ConcreteModel()
        M.x = Var()
        M.w = VarList()

        e = M.x
        walker = ReplacementWalkerTest1(M)
        f = walker.dfs_postorder_stack(e)
        assertExpressionsEqual(self, M.x, e)
        assertExpressionsEqual(self, M.w[1], f)

    def test_replacement_walker3(self):
        M = ConcreteModel()
        M.x = Var()
        M.y = Var()
        M.w = VarList()

        e = sin(M.x) + M.x * M.y + 3 <= 0
        walker = ReplacementWalkerTest1(M)
        f = walker.dfs_postorder_stack(e)
<<<<<<< HEAD
        assertExpressionsEqual(self, sin(M.x) + M.x*M.y + 3  <=  0, e)
        assertExpressionsEqual(self, sin(M.w[1]) + M.w[1]*M.w[2] + 3  <=  0, f)
=======
        self.assertTrue(compare_expressions(sin(M.x) + M.x * M.y + 3 <= 0, e))
        self.assertTrue(compare_expressions(sin(M.w[1]) + M.w[1] * M.w[2] + 3 <= 0, f))
>>>>>>> 63a3c602

    def test_replacement_walker4(self):
        M = ConcreteModel()
        M.x = Var()
        M.y = Var()
        M.w = VarList()

        e = inequality(0, sin(M.x) + M.x * M.y + 3, 1)
        walker = ReplacementWalkerTest1(M)
        f = walker.dfs_postorder_stack(e)
<<<<<<< HEAD
        assertExpressionsEqual(
            self, inequality(0, sin(M.x) + M.x*M.y + 3, 1), e)
        assertExpressionsEqual(
            self, inequality(0, sin(M.w[1]) + M.w[1]*M.w[2] + 3, 1), f)
=======
        self.assertTrue(
            compare_expressions(inequality(0, sin(M.x) + M.x * M.y + 3, 1), e)
        )
        self.assertTrue(
            compare_expressions(inequality(0, sin(M.w[1]) + M.w[1] * M.w[2] + 3, 1), f)
        )
>>>>>>> 63a3c602

    def test_replacement_walker0(self):
        M = ConcreteModel()
        M.x = Var(range(3))
        M.w = VarList()
        M.z = Param(range(3), mutable=True)

        e = sum_product(M.z, M.x)
        self.assertIs(type(e), LinearExpression)
        walker = ReplacementWalkerTest1(M)
        f = walker.dfs_postorder_stack(e)
<<<<<<< HEAD
        assertExpressionsEqual(
            self,
            LinearExpression(linear_coefs=[i for i in M.z.values()],
                             linear_vars=[i for i in M.x.values()]),
            e)
        assertExpressionsEqual(
            self,
            LinearExpression(linear_coefs=[i for i in M.z.values()],
                             linear_vars=[i for i in M.w.values()]),
            f)
=======
        self.assertTrue(
            compare_expressions(
                LinearExpression(
                    linear_coefs=[i for i in M.z.values()],
                    linear_vars=[i for i in M.x.values()],
                ),
                e,
            )
        )
        self.assertTrue(
            compare_expressions(
                LinearExpression(
                    linear_coefs=[i for i in M.z.values()],
                    linear_vars=[i for i in M.w.values()],
                ),
                f,
            )
        )
>>>>>>> 63a3c602

        del M.w
        del M.w_index
        M.w = VarList()
        e = 2 * sum_product(M.z, M.x)
        walker = ReplacementWalkerTest1(M)
        f = walker.dfs_postorder_stack(e)
<<<<<<< HEAD
        assertExpressionsEqual(
            self,
            2*LinearExpression(linear_coefs=[i for i in M.z.values()],
                               linear_vars=[i for i in M.x.values()]),
            e)
        assertExpressionsEqual(
            self, 2*LinearExpression(linear_coefs=[i for i in M.z.values()],
                                     linear_vars=[i for i in M.w.values()]),
            f)
=======
        self.assertTrue(
            compare_expressions(
                2
                * LinearExpression(
                    linear_coefs=[i for i in M.z.values()],
                    linear_vars=[i for i in M.x.values()],
                ),
                e,
            )
        )
        self.assertTrue(
            compare_expressions(
                2
                * LinearExpression(
                    linear_coefs=[i for i in M.z.values()],
                    linear_vars=[i for i in M.w.values()],
                ),
                f,
            )
        )
>>>>>>> 63a3c602

    def test_replacement_linear_expression_with_constant(self):
        m = ConcreteModel()
        m.x = Var()
        m.y = Var()
        e = LinearExpression(linear_coefs=[2], linear_vars=[m.x])
        e += m.y
        sub_map = dict()
        sub_map[id(m.x)] = 5
        e2 = replace_expressions(e, sub_map)
        assertExpressionsEqual(
            self, e2,
            LinearExpression([10, MonomialTermExpression((1, m.y))])
        )

        e = LinearExpression(linear_coefs=[2, 3], linear_vars=[m.x, m.y])
        sub_map = dict()
        sub_map[id(m.x)] = 5
        e2 = replace_expressions(e, sub_map)
<<<<<<< HEAD
        assertExpressionsEqual(
            self, e2,
            LinearExpression([10, MonomialTermExpression((3, m.y))])
=======
        self.assertTrue(
            compare_expressions(
                e2, LinearExpression(constant=10, linear_coefs=[3], linear_vars=[m.y])
            )
>>>>>>> 63a3c602
        )

    def test_replacement_linear_expression_with_nonlinear(self):
        m = ConcreteModel()
        m.x = Var()
        m.y = Var()
        e = LinearExpression(linear_coefs=[2, 3], linear_vars=[m.x, m.y])
        sub_map = dict()
        sub_map[id(m.x)] = m.x**2
        e2 = replace_expressions(e, sub_map)
<<<<<<< HEAD
        assertExpressionsEqual(self,
            e2,
            SumExpression([2*m.x**2, 3*m.y])
        )
=======
        self.assertTrue(compare_expressions(e2, SumExpression([2 * m.x**2, 3 * m.y])))
>>>>>>> 63a3c602

    def test_replace_expressions_with_monomial_term(self):
        M = ConcreteModel()
        M.x = Var()
        e = 2.0 * M.x
        substitution_map = {id(M.x): 3.0 * M.x}
        new_e = replace_expressions(e, substitution_map=substitution_map)
        self.assertEqual('6.0*x', str(new_e))
        # See comment about this test in ExpressionReplacementVisitor
        # old code would print '2.0*3.0*x'

    def test_identify_components(self):
        M = ConcreteModel()
        M.x = Var()
        M.y = Var()
        M.w = Var()

        e = sin(M.x) + M.x * M.w + 3
        v = list(str(v) for v in identify_components(e, set([M.x.__class__])))
        self.assertEqual(v, ['x', 'w'])
        v = list(str(v) for v in identify_components(e, [M.x.__class__]))
        self.assertEqual(v, ['x', 'w'])

    def test_identify_variables(self):
        M = ConcreteModel()
        M.x = Var()
        M.y = Var()
        M.w = Var()
        M.w = 2
        M.w.fixed = True

        e = sin(M.x) + M.x * M.w + 3
        v = list(str(v) for v in identify_variables(e))
        self.assertEqual(v, ['x', 'w'])
        v = list(str(v) for v in identify_variables(e, include_fixed=False))
        self.assertEqual(v, ['x'])

    def test_expression_to_string(self):
        M = ConcreteModel()
        M.x = Var()
        M.w = Var()

        e = sin(M.x) + M.x * M.w + 3
        self.assertEqual("sin(x) + x*w + 3", expression_to_string(e))
        M.w = 2
        M.w.fixed = True
        self.assertEqual(
            "sin(x) + x*2 + 3", expression_to_string(e, compute_values=True)
        )

    def test_expression_component_to_string(self):
        m = ConcreteModel()
        m.x = Var()
        m.y = Var()
        m.e = Expression(expr=m.x * m.y)
        m.f = Expression(expr=m.e)

        e = m.x + m.f * m.y
        self.assertEqual("x + ((x*y))*y", str(e))
        self.assertEqual("x + ((x*y))*y", expression_to_string(e))


#
# Replace all variables with a product expression
#
class ReplacementWalkerTest2(ExpressionReplacementVisitor):
    def __init__(self, model):
        ExpressionReplacementVisitor.__init__(self)
        self.model = model

    def visiting_potential_leaf(self, node):
        if node.__class__ in nonpyomo_leaf_types or not node.is_potentially_variable():
            return True, node

        if node.is_variable_type():
            if id(node) in self.substitute:
                return True, self.substitute[id(node)]
            self.substitute[id(node)] = 2 * self.model.w.add()
            return True, self.substitute[id(node)]
        return False, None


class WalkerTests2(unittest.TestCase):
    def test_replacement_walker1(self):
        M = ConcreteModel()
        M.x = Var()
        M.y = Var()
        M.w = VarList()

        e = sin(M.x) + M.x * M.y + 3
        walker = ReplacementWalkerTest2(M)
        f = walker.dfs_postorder_stack(e)
<<<<<<< HEAD
        assertExpressionsEqual(self, sin(M.x) + M.x*M.y + 3, e)
        assertExpressionsEqual(self, sin(2*M.w[1]) + 2*M.w[1]*(2*M.w[2]) + 3, f)
=======
        self.assertTrue(compare_expressions(sin(M.x) + M.x * M.y + 3, e))
        self.assertTrue(
            compare_expressions(sin(2 * M.w[1]) + 2 * M.w[1] * (2 * M.w[2]) + 3, f)
        )
>>>>>>> 63a3c602

    def test_replacement_walker2(self):
        M = ConcreteModel()
        M.x = Var()
        M.w = VarList()

        e = M.x
        walker = ReplacementWalkerTest2(M)
        f = walker.dfs_postorder_stack(e)
<<<<<<< HEAD
        assertExpressionsEqual(self, M.x, e)
        assertExpressionsEqual(self, 2*M.w[1], f)
=======
        self.assertTrue(compare_expressions(M.x, e))
        self.assertTrue(compare_expressions(2 * M.w[1], f))
>>>>>>> 63a3c602

    def test_replacement_walker3(self):
        M = ConcreteModel()
        M.x = Var()
        M.y = Var()
        M.w = VarList()

        e = sin(M.x) + M.x * M.y + 3 <= 0
        walker = ReplacementWalkerTest2(M)
        f = walker.dfs_postorder_stack(e)
<<<<<<< HEAD
        assertExpressionsEqual(self, sin(M.x) + M.x*M.y + 3  <=  0, e)
        assertExpressionsEqual(
            self, sin(2*M.w[1]) + 2*M.w[1]*(2*M.w[2]) + 3  <=  0, f)
=======
        self.assertTrue(compare_expressions(sin(M.x) + M.x * M.y + 3 <= 0, e))
        self.assertTrue(
            compare_expressions(sin(2 * M.w[1]) + 2 * M.w[1] * (2 * M.w[2]) + 3 <= 0, f)
        )
>>>>>>> 63a3c602

    def test_replacement_walker4(self):
        M = ConcreteModel()
        M.x = Var()
        M.y = Var()
        M.w = VarList()

        e = inequality(0, sin(M.x) + M.x * M.y + 3, 1)
        walker = ReplacementWalkerTest2(M)
        f = walker.dfs_postorder_stack(e)
<<<<<<< HEAD
        assertExpressionsEqual(
            self, inequality(0, sin(M.x) + M.x*M.y + 3, 1), e)
        assertExpressionsEqual(
            self, inequality(0, sin(2*M.w[1]) + 2*M.w[1]*(2*M.w[2]) + 3, 1), f)
=======
        self.assertTrue(
            compare_expressions(inequality(0, sin(M.x) + M.x * M.y + 3, 1), e)
        )
        self.assertTrue(
            compare_expressions(
                inequality(0, sin(2 * M.w[1]) + 2 * M.w[1] * (2 * M.w[2]) + 3, 1), f
            )
        )
>>>>>>> 63a3c602

    def test_replacement_walker5(self):
        M = ConcreteModel()
        M.x = Var()
        M.w = VarList()
        M.z = Param(mutable=True)

        e = M.z * M.x
        walker = ReplacementWalkerTest2(M)
        f = walker.dfs_postorder_stack(e)
<<<<<<< HEAD
        assertExpressionsEqual(
            self, e, MonomialTermExpression((M.z, M.x)))
        assertExpressionsEqual(
            self, f, MonomialTermExpression((
                NPV_ProductExpression((M.z, 2)),
                M.w[1]))
        )
=======
        self.assertTrue(e.__class__ is MonomialTermExpression)
        self.assertTrue(f.__class__ is ProductExpression)
        self.assertTrue(compare_expressions(M.z * M.x, e))
        self.assertTrue(compare_expressions(M.z * (2 * M.w[1]), f))
>>>>>>> 63a3c602

    def test_replacement_walker0(self):
        M = ConcreteModel()
        M.x = Var(range(3))
        M.w = VarList()
        M.z = Param(range(3), mutable=True)

        e = sum_product(M.z, M.x)
        self.assertIs(type(e), LinearExpression)
        walker = ReplacementWalkerTest2(M)
        f = walker.dfs_postorder_stack(e)
<<<<<<< HEAD
        assertExpressionsEqual(
            self, e,
            LinearExpression(linear_coefs=[i for i in M.z.values()],
                             linear_vars=[i for i in M.x.values()]),
        )
        assertExpressionsEqual(
            self, f,
            LinearExpression([
                MonomialTermExpression((
                    NPV_ProductExpression((M.z[0], 2)),
                    M.w[1])),
                MonomialTermExpression((
                    NPV_ProductExpression((M.z[1], 2)),
                    M.w[2])),
                MonomialTermExpression((
                    NPV_ProductExpression((M.z[2], 2)),
                    M.w[3])),
            ])
=======
        self.assertTrue(
            compare_expressions(
                LinearExpression(
                    linear_coefs=[i for i in M.z.values()],
                    linear_vars=[i for i in M.x.values()],
                ),
                e,
            )
        )
        self.assertTrue(
            compare_expressions(
                M.z[0] * (2 * M.w[1]) + M.z[1] * (2 * M.w[2]) + M.z[2] * (2 * M.w[3]), f
            )
>>>>>>> 63a3c602
        )

        e = 2 * sum_product(M.z, M.x)
        walker = ReplacementWalkerTest2(M)
        f = walker.dfs_postorder_stack(e)
<<<<<<< HEAD
        assertExpressionsEqual(
            self,
            2*LinearExpression(linear_coefs=[i for i in M.z.values()],
                               linear_vars=[i for i in M.x.values()]),
            e)
        assertExpressionsEqual(
            self, f,
            ProductExpression((2, LinearExpression([
                MonomialTermExpression((
                    NPV_ProductExpression((M.z[0], 2)),
                    M.w[4])),
                MonomialTermExpression((
                    NPV_ProductExpression((M.z[1], 2)),
                    M.w[5])),
                MonomialTermExpression((
                    NPV_ProductExpression((M.z[2], 2)),
                    M.w[6])),
            ]) ))
        )
=======
        self.assertTrue(
            compare_expressions(
                2
                * LinearExpression(
                    linear_coefs=[i for i in M.z.values()],
                    linear_vars=[i for i in M.x.values()],
                ),
                e,
            )
        )
        self.assertTrue(
            compare_expressions(
                2
                * (
                    M.z[0] * (2 * M.w[4])
                    + M.z[1] * (2 * M.w[5])
                    + M.z[2] * (2 * M.w[6])
                ),
                f,
            )
        )

>>>>>>> 63a3c602

#
# Replace all mutable parameters with variables
#
class ReplacementWalkerTest3(ExpressionReplacementVisitor):
    def __init__(self, model):
        super().__init__(remove_named_expressions=False)
        self.model = model

    def visiting_potential_leaf(self, node):
        if node.__class__ in (_ParamData, ScalarParam):
            if id(node) in self.substitute:
                return True, self.substitute[id(node)]
            self.substitute[id(node)] = 2 * self.model.w.add()
            return True, self.substitute[id(node)]

        if (
            node.__class__ in nonpyomo_leaf_types
            or node.is_constant()
            or node.is_variable_type()
        ):
            return True, node

        return False, None


class WalkerTests3(unittest.TestCase):
    def test_replacement_walker1(self):
        M = ConcreteModel()
        M.x = Param(mutable=True)
        M.y = Var()
        M.w = VarList()

        e = sin(M.x) + M.x * M.y + 3
        walker = ReplacementWalkerTest3(M)
        f = walker.dfs_postorder_stack(e)
<<<<<<< HEAD
        assertExpressionsEqual(self, sin(M.x) + M.x*M.y + 3, e)
        assertExpressionsEqual(self, sin(2*M.w[1]) + 2*M.w[1]*M.y + 3, f)
=======
        self.assertTrue(compare_expressions(sin(M.x) + M.x * M.y + 3, e))
        self.assertTrue(compare_expressions(sin(2 * M.w[1]) + 2 * M.w[1] * M.y + 3, f))
>>>>>>> 63a3c602

    def test_replacement_walker2(self):
        M = ConcreteModel()
        M.x = Param(mutable=True)
        M.w = VarList()

        e = M.x
        walker = ReplacementWalkerTest3(M)
        f = walker.dfs_postorder_stack(e)
<<<<<<< HEAD
        assertExpressionsEqual(self, M.x, e)
        assertExpressionsEqual(self, 2*M.w[1], f)
=======
        self.assertTrue(compare_expressions(M.x, e))
        self.assertTrue(compare_expressions(2 * M.w[1], f))
>>>>>>> 63a3c602

    def test_replacement_walker3(self):
        M = ConcreteModel()
        M.x = Param(mutable=True)
        M.y = Var()
        M.w = VarList()

        e = sin(M.x) + M.x * M.y + 3 <= 0
        walker = ReplacementWalkerTest3(M)
        f = walker.dfs_postorder_stack(e)
<<<<<<< HEAD
        assertExpressionsEqual(self, sin(M.x) + M.x*M.y + 3  <=  0, e)
        assertExpressionsEqual(self, sin(2*M.w[1]) + 2*M.w[1]*M.y + 3  <=  0, f)
=======
        self.assertTrue(compare_expressions(sin(M.x) + M.x * M.y + 3 <= 0, e))
        self.assertTrue(
            compare_expressions(sin(2 * M.w[1]) + 2 * M.w[1] * M.y + 3 <= 0, f)
        )
>>>>>>> 63a3c602

    def test_replacement_walker4(self):
        M = ConcreteModel()
        M.x = Param(mutable=True)
        M.y = Var()
        M.w = VarList()

        e = inequality(0, sin(M.x) + M.x * M.y + 3, 1)
        walker = ReplacementWalkerTest3(M)
        f = walker.dfs_postorder_stack(e)
<<<<<<< HEAD
        assertExpressionsEqual(
            self, inequality(0, sin(M.x) + M.x*M.y + 3, 1), e)
        assertExpressionsEqual(
            self, inequality(0, sin(2*M.w[1]) + 2*M.w[1]*M.y + 3, 1), f)
=======
        self.assertTrue(
            compare_expressions(inequality(0, sin(M.x) + M.x * M.y + 3, 1), e)
        )
        self.assertTrue(
            compare_expressions(
                inequality(0, sin(2 * M.w[1]) + 2 * M.w[1] * M.y + 3, 1), f
            )
        )
>>>>>>> 63a3c602

    def test_replacement_walker5(self):
        M = ConcreteModel()
        M.x = Var()
        M.w = VarList()
        M.z = Param(mutable=True)

        e = M.z * M.x
        walker = ReplacementWalkerTest3(M)
        f = walker.dfs_postorder_stack(e)
        self.assertIs(e.__class__, MonomialTermExpression)
        self.assertIs(f.__class__, ProductExpression)
        self.assertTrue(f.arg(0).is_potentially_variable())
<<<<<<< HEAD
        assertExpressionsEqual(self, M.z*M.x, e)
        assertExpressionsEqual(self, 2*M.w[1]*M.x, f)
=======
        self.assertTrue(compare_expressions(M.z * M.x, e))
        self.assertTrue(compare_expressions(2 * M.w[1] * M.x, f))
>>>>>>> 63a3c602

    def test_replacement_walker6(self):
        M = ConcreteModel()
        M.x = Var()
        M.w = VarList()
        M.z = Param(mutable=True)

        e = (M.z * 2) * 3
        walker = ReplacementWalkerTest3(M)
        f = walker.dfs_postorder_stack(e)
        self.assertTrue(not e.is_potentially_variable())
        self.assertTrue(f.is_potentially_variable())
<<<<<<< HEAD
        assertExpressionsEqual(self, M.z*2*3, e)
        assertExpressionsEqual(
            self, ProductExpression([ProductExpression([2*M.w[1], 2]), 3]), f)
=======
        self.assertTrue(compare_expressions(M.z * 2 * 3, e))
        self.assertTrue(
            compare_expressions(
                ProductExpression([ProductExpression([2 * M.w[1], 2]), 3]), f
            )
        )
>>>>>>> 63a3c602

    def test_replacement_walker7(self):
        M = ConcreteModel()
        M.x = Var()
        M.w = VarList()
        M.z = Param(mutable=True)
        M.e = Expression(expr=M.z * 2)

        e = M.x * M.e
        self.assertTrue(e.arg(1).is_potentially_variable())
        self.assertTrue(not e.arg(1).arg(0).is_potentially_variable())
<<<<<<< HEAD
        assertExpressionsEqual(
            self,
            ProductExpression([M.x, (NPV_ProductExpression([M.z, 2]))]),
            e,
            include_named_exprs=False)
=======
        self.assertTrue(
            compare_expressions(
                ProductExpression([M.x, (NPV_ProductExpression([M.z, 2]))]),
                e,
                include_named_exprs=False,
            )
        )
>>>>>>> 63a3c602
        walker = ReplacementWalkerTest3(M)
        f = walker.dfs_postorder_stack(e)
        self.assertTrue(e.__class__ is ProductExpression)
        self.assertTrue(f.__class__ is ProductExpression)
        self.assertEqual(id(e), id(f))
        self.assertTrue(f.arg(1).is_potentially_variable())
        self.assertTrue(f.arg(1).arg(0).is_potentially_variable())
<<<<<<< HEAD
        assertExpressionsEqual(
            self,
            M.x*ProductExpression([2*M.w[1], 2]),
            f,
            include_named_exprs=False)
=======
        self.assertTrue(
            compare_expressions(
                M.x * ProductExpression([2 * M.w[1], 2]), f, include_named_exprs=False
            )
        )
>>>>>>> 63a3c602

    def test_replacement_walker0(self):
        M = ConcreteModel()
        M.x = Var(range(3))
        M.w = VarList()
        M.z = Param(range(3), mutable=True)

        e = sum_product(M.z, M.x)
        self.assertIs(type(e), LinearExpression)
        walker = ReplacementWalkerTest3(M)
        f = walker.dfs_postorder_stack(e)
<<<<<<< HEAD
        assertExpressionsEqual(
            self,
            LinearExpression(linear_coefs=[i for i in M.z.values()],
                             linear_vars=[i for i in M.x.values()]),
            e)
        assertExpressionsEqual(
            self, 2*M.w[1]*M.x[0] + 2*M.w[2]*M.x[1] + 2*M.w[3]*M.x[2], f)
=======
        self.assertTrue(
            compare_expressions(
                LinearExpression(
                    linear_coefs=[i for i in M.z.values()],
                    linear_vars=[i for i in M.x.values()],
                ),
                e,
            )
        )
        self.assertTrue(
            compare_expressions(
                2 * M.w[1] * M.x[0] + 2 * M.w[2] * M.x[1] + 2 * M.w[3] * M.x[2], f
            )
        )
>>>>>>> 63a3c602

        e = 2 * sum_product(M.z, M.x)
        walker = ReplacementWalkerTest3(M)
        f = walker.dfs_postorder_stack(e)
<<<<<<< HEAD
        assertExpressionsEqual(
            self,
            2*LinearExpression(linear_coefs=[i for i in M.z.values()],
                               linear_vars=[i for i in M.x.values()]),
            e)
        assertExpressionsEqual(
            self, 2*(2*M.w[4]*M.x[0] + 2*M.w[5]*M.x[1] + 2*M.w[6]*M.x[2]), f)
=======
        self.assertTrue(
            compare_expressions(
                2
                * LinearExpression(
                    linear_coefs=[i for i in M.z.values()],
                    linear_vars=[i for i in M.x.values()],
                ),
                e,
            )
        )
        self.assertTrue(
            compare_expressions(
                2 * (2 * M.w[4] * M.x[0] + 2 * M.w[5] * M.x[1] + 2 * M.w[6] * M.x[2]), f
            )
        )
>>>>>>> 63a3c602


#
# Replace all mutable parameters with variables
#
class ReplacementWalker_ReplaceInternal(ExpressionReplacementVisitor):
    def exitNode(self, node, data):
        if type(node) == ProductExpression:
            return sum(data[1])
        else:
            return super().exitNode(node, data)


class WalkerTests_ReplaceInternal(unittest.TestCase):
    def test_no_replacement(self):
        m = ConcreteModel()
        m.x = Param(mutable=True)
        m.y = Var([1, 2, 3])

        e = sum(m.y[i] for i in m.y) == 0
        f = ReplacementWalker_ReplaceInternal().dfs_postorder_stack(e)
<<<<<<< HEAD
        assertExpressionsEqual(self, m.y[1] + m.y[2] + m.y[3]  ==  0, e)
        assertExpressionsEqual(self, m.y[1] + m.y[2] + m.y[3]  ==  0, f)
=======
        self.assertTrue(compare_expressions(m.y[1] + m.y[2] + m.y[3] == 0, e))
        self.assertTrue(compare_expressions(m.y[1] + m.y[2] + m.y[3] == 0, f))
>>>>>>> 63a3c602
        self.assertIs(e, f)

    def test_replace(self):
        m = ConcreteModel()
        m.x = Param(mutable=True)
        m.y = Var([1, 2, 3])

        e = m.y[1] * m.y[2] + m.y[2] * m.y[3] == 0
        f = ReplacementWalker_ReplaceInternal().dfs_postorder_stack(e)
<<<<<<< HEAD
        assertExpressionsEqual(self, m.y[1]*m.y[2] + m.y[2]*m.y[3]  ==  0, e)
        assertExpressionsEqual(
            self,
            SumExpression([
                LinearExpression([
                    MonomialTermExpression((1, m.y[1])),
                    MonomialTermExpression((1, m.y[2]))
                ]),
                LinearExpression([
                    MonomialTermExpression((1, m.y[2])),
                    MonomialTermExpression((1, m.y[3]))
                ])
            ]) == 0,
            f)
=======
        self.assertTrue(compare_expressions(m.y[1] * m.y[2] + m.y[2] * m.y[3] == 0, e))
        self.assertTrue(
            compare_expressions(
                SumExpression(
                    [SumExpression([m.y[1], m.y[2]]), SumExpression([m.y[2], m.y[3]])]
                )
                == 0,
                f,
            )
        )
        self.assertIs(type(f.arg(0)), SumExpression)
        self.assertEqual(f.arg(0).nargs(), 2)
        self.assertIs(type(f.arg(0).arg(0)), SumExpression)
        self.assertEqual(f.arg(0).arg(0).nargs(), 2)
        self.assertIs(type(f.arg(0).arg(1)), SumExpression)
        self.assertEqual(f.arg(0).arg(1).nargs(), 2)
>>>>>>> 63a3c602

    def test_replace_nested(self):
        m = ConcreteModel()
        m.x = Param(mutable=True)
        m.y = Var([1, 2, 3])

        e = m.y[1] * m.y[2] * m.y[2] * m.y[3] == 0
        f = ReplacementWalker_ReplaceInternal().dfs_postorder_stack(e)
<<<<<<< HEAD
        assertExpressionsEqual(self, m.y[1]*m.y[2]*m.y[2]*m.y[3]  ==  0, e)
        assertExpressionsEqual(
            self, m.y[1] + m.y[2] + m.y[2] + m.y[3]  ==  0, f)
        self.assertIs(type(f.arg(0)), LinearExpression)
=======
        self.assertTrue(compare_expressions(m.y[1] * m.y[2] * m.y[2] * m.y[3] == 0, e))
        self.assertTrue(compare_expressions(m.y[1] + m.y[2] + m.y[2] + m.y[3] == 0, f))
        self.assertIs(type(f.arg(0)), SumExpression)
>>>>>>> 63a3c602
        self.assertEqual(f.arg(0).nargs(), 4)


class TestReplacementWithNPV(unittest.TestCase):
    def test_npv_sum(self):
        m = ConcreteModel()
        m.p1 = Param(mutable=True)
        m.p2 = Param(mutable=True)
        m.x = Var()

        e1 = m.p1 + 2
        e2 = replace_expressions(e1, {id(m.p1): m.p2})
        e3 = replace_expressions(e1, {id(m.p1): m.x})

        assertExpressionsEqual(self, e2, m.p2 + 2)
        assertExpressionsEqual(self, e3, LinearExpression([
            MonomialTermExpression((1, m.x)),
            2
        ]))

    def test_npv_negation(self):
        m = ConcreteModel()
        m.p1 = Param(mutable=True)
        m.p2 = Param(mutable=True)
        m.x = Var()

        e1 = -m.p1
        e2 = replace_expressions(e1, {id(m.p1): m.p2})
        e3 = replace_expressions(e1, {id(m.p1): m.x})

        assertExpressionsEqual(self, e2, -m.p2)
        assertExpressionsEqual(self, e3, NegationExpression([m.x]))

    def test_npv_pow(self):
        m = ConcreteModel()
        m.p1 = Param(mutable=True)
        m.p2 = Param(mutable=True)
        m.x = Var()

        e1 = m.p1**3
        e2 = replace_expressions(e1, {id(m.p1): m.p2})
        e3 = replace_expressions(e1, {id(m.p1): m.x})

        assertExpressionsEqual(self, e2, m.p2**3)
        assertExpressionsEqual(self, e3, m.x**3)

    def test_npv_product(self):
        m = ConcreteModel()
        m.p1 = Param(mutable=True)
        m.p2 = Param(mutable=True)
        m.x = Var()

        e1 = m.p1 * 3
        e2 = replace_expressions(e1, {id(m.p1): m.p2})
        e3 = replace_expressions(e1, {id(m.p1): m.x})

<<<<<<< HEAD
        assertExpressionsEqual(self, e2, m.p2*3)
        assertExpressionsEqual(self, e3, ProductExpression([m.x, 3]))
=======
        self.assertTrue(compare_expressions(e2, m.p2 * 3))
        self.assertTrue(compare_expressions(e3, ProductExpression([m.x, 3])))
>>>>>>> 63a3c602

    def test_npv_div(self):
        m = ConcreteModel()
        m.p1 = Param(mutable=True)
        m.p2 = Param(mutable=True)
        m.x = Var()

        e1 = m.p1 / 3
        e2 = replace_expressions(e1, {id(m.p1): m.p2})
        e3 = replace_expressions(e1, {id(m.p1): m.x})

<<<<<<< HEAD
        assertExpressionsEqual(self, e2, m.p2/3)
        assertExpressionsEqual(self, e3, DivisionExpression((m.x, 3)))
=======
        self.assertTrue(compare_expressions(e2, m.p2 / 3))
        self.assertTrue(compare_expressions(e3, DivisionExpression([m.x, 3])))
>>>>>>> 63a3c602

    def test_npv_unary(self):
        m = ConcreteModel()
        m.p1 = Param(mutable=True)
        m.p2 = Param(mutable=True)
        m.x = Var(initialize=0)

        e1 = sin(m.p1)
        e2 = replace_expressions(e1, {id(m.p1): m.p2})
        e3 = replace_expressions(e1, {id(m.p1): m.x})

        assertExpressionsEqual(self, e2, sin(m.p2))
        assertExpressionsEqual(self, e3, sin(m.x))

    def test_npv_abs(self):
        m = ConcreteModel()
        m.p1 = Param(mutable=True)
        m.p2 = Param(mutable=True)
        m.x = Var()

        e1 = abs(m.p1)
        e2 = replace_expressions(e1, {id(m.p1): m.p2})
        e3 = replace_expressions(e1, {id(m.p1): m.x})

        assertExpressionsEqual(self, e2, abs(m.p2))
        assertExpressionsEqual(self, e3, abs(m.x))


class BaseStreamBasedVisitorTests(object):
    def setUp(self):
        self.m = m = ConcreteModel()
        m.x = Var()
        m.y = Var()
        m.z = Var()
<<<<<<< HEAD
        # Note: we do not use the operator overloading to generate the
        # expression so that the structure is constant even when we make
        # adjustments to the expression generators
        self.e = SumExpression([
            PowExpression((m.x, 2)),
            m.y,
            ProductExpression((m.z, SumExpression([m.x, m.y])))
        ])
=======
        self.e = m.x**2 + m.y + m.z * (m.x + m.y)
>>>>>>> 63a3c602

    def test_bad_args(self):
        with self.assertRaisesRegex(
            RuntimeError, "Unrecognized keyword arguments: {'foo': None}"
        ):
            StreamBasedExpressionVisitor(foo=None)

    def test_default(self):
        walker = StreamBasedExpressionVisitor()
        ans = self.walk(walker, self.e)
        ref = [[[], []], [], [[], [[], []]]]
        self.assertEqual(ans, ref)

    def test_beforeChild(self):
        def before(node, child, child_idx):
            if type(child) in nonpyomo_leaf_types or not child.is_expression_type():
                return False, [child]

        walker = StreamBasedExpressionVisitor(beforeChild=before)
        ans = self.walk(walker, self.e)
        m = self.m
        ref = [[[m.x], [2]], [m.y], [[m.z], [[m.x], [m.y]]]]
        self.assertEqual(str(ans), str(ref))

        ans = self.walk(walker, m.x)
        ref = []
        self.assertEqual(str(ans), str(ref))

        ans = self.walk(walker, 2)
        ref = []
        self.assertEqual(str(ans), str(ref))

    def test_initializeWalker_beforeChild(self):
        def before(node, child, child_idx):
            if type(child) in nonpyomo_leaf_types or not child.is_expression_type():
                return False, child

        def initialize(expr):
            ans = before(None, expr, 0)
            if ans is None:
                return True, expr
            else:
                return ans

        walker = StreamBasedExpressionVisitor(
            beforeChild=before, initializeWalker=initialize
        )
        ans = self.walk(walker, self.e)
        m = self.m
        ref = [[m.x, 2], m.y, [m.z, [m.x, m.y]]]
        self.assertEqual(str(ans), str(ref))

        ans = self.walk(walker, m.x)
        ref = m.x
        self.assertEqual(str(ans), str(ref))

        ans = self.walk(walker, 2)
        ref = 2
        self.assertEqual(str(ans), str(ref))

    def test_beforeChild_exitNode(self):
        def before(node, child, child_idx):
            if type(child) in nonpyomo_leaf_types or not child.is_expression_type():
                return False, [child]

        def exit(node, data):
            if hasattr(node, 'getname'):
                data.insert(0, node.getname())
            else:
                data.insert(0, str(node))
            return data

        walker = StreamBasedExpressionVisitor(beforeChild=before, exitNode=exit)
        ans = self.walk(walker, self.e)
        m = self.m
        ref = [
            'sum',
            ['pow', [m.x], [2]],
            [m.y],
            ['prod', [m.z], ['sum', [m.x], [m.y]]],
        ]
        self.assertEqual(str(ans), str(ref))

        ans = self.walk(walker, m.x)
        ref = ['x']
        self.assertEqual(str(ans), str(ref))

        ans = self.walk(walker, 2)
        ref = ['2']
        self.assertEqual(str(ans), str(ref))

    def test_beforeChild_enterNode_exitNode(self):
        i = [0]

        def before(node, child, child_idx):
            if type(child) in nonpyomo_leaf_types or not child.is_expression_type():
                return False, [child]

        def enter(node):
            i[0] += 1
            return None, [i[0]]

        def exit(node, data):
            if hasattr(node, 'getname'):
                data.insert(0, node.getname())
            else:
                data.insert(0, str(node))
            return data

        walker = StreamBasedExpressionVisitor(
            beforeChild=before, enterNode=enter, exitNode=exit
        )
        ans = self.walk(walker, self.e)
        m = self.m
        ref = [
            'sum',
            1,
            ['pow', 2, [m.x], [2]],
            [m.y],
            ['prod', 3, [m.z], ['sum', 4, [m.x], [m.y]]],
        ]
        self.assertEqual(str(ans), str(ref))

        ans = self.walk(walker, m.x)
        ref = ['x', 5]
        self.assertEqual(str(ans), str(ref))

        ans = self.walk(walker, 2)
        ref = ['2', 6]
        self.assertEqual(str(ans), str(ref))

    def test_old_beforeChild(self):
        def before(node, child):
            if type(child) in nonpyomo_leaf_types or not child.is_expression_type():
                return False, [child]

        os = StringIO()
        with LoggingIntercept(os, 'pyomo'):
            walker = StreamBasedExpressionVisitor(beforeChild=before)
        self.assertIn(
            "Note that the API for the StreamBasedExpressionVisitor "
            "has changed to include the child index for the beforeChild() "
            "method",
            os.getvalue().replace('\n', ' '),
        )

        ans = self.walk(walker, self.e)
        m = self.m
        ref = [[[m.x], [2]], [m.y], [[m.z], [[m.x], [m.y]]]]
        self.assertEqual(str(ans), str(ref))

        ans = self.walk(walker, m.x)
        ref = []
        self.assertEqual(str(ans), str(ref))

        ans = self.walk(walker, 2)
        ref = []
        self.assertEqual(str(ans), str(ref))

    def test_reduce_in_accept(self):
        def enter(node):
            return None, 1

        def accept(node, data, child_result, child_idx):
            return data + child_result

        walker = StreamBasedExpressionVisitor(enterNode=enter, acceptChildResult=accept)
        # 4 operators, 6 leaf nodes
        self.assertEqual(self.walk(walker, self.e), 10)

    def test_sizeof_expression(self):
        self.assertEqual(sizeof_expression(self.e), 10)

    def test_enterNode(self):
        # This is an alternative way to implement the beforeChild test:
        def enter(node):
            if type(node) in nonpyomo_leaf_types or not node.is_expression_type():
                return (), [node]
            return node.args, []

        walker = StreamBasedExpressionVisitor(enterNode=enter)
        m = self.m

        ans = self.walk(walker, self.e)
        ref = [[[m.x], [2]], [m.y], [[m.z], [[m.x], [m.y]]]]
        self.assertEqual(str(ans), str(ref))

        ans = self.walk(walker, m.x)
        ref = [m.x]
        self.assertEqual(str(ans), str(ref))

        ans = self.walk(walker, 2)
        ref = [2]
        self.assertEqual(str(ans), str(ref))

    def test_enterNode_noLeafList(self):
        # This is an alternative way to implement the beforeChild test:
        def enter(node):
            if type(node) in nonpyomo_leaf_types or not node.is_expression_type():
                return (), node
            return node.args, []

        walker = StreamBasedExpressionVisitor(enterNode=enter)
        m = self.m

        ans = self.walk(walker, self.e)
        ref = [[m.x, 2], m.y, [m.z, [m.x, m.y]]]
        self.assertEqual(str(ans), str(ref))

        ans = self.walk(walker, m.x)
        ref = m.x
        self.assertEqual(str(ans), str(ref))

        ans = self.walk(walker, 2)
        ref = 2
        self.assertEqual(str(ans), str(ref))

    def test_enterNode_withFinalize(self):
        # This is an alternative way to implement the beforeChild test:
        def enter(node):
            if type(node) in nonpyomo_leaf_types or not node.is_expression_type():
                return (), node
            return node.args, []

        def finalize(result):
            if type(result) is list:
                return result
            else:
                return [result]

        walker = StreamBasedExpressionVisitor(enterNode=enter, finalizeResult=finalize)
        m = self.m

        ans = self.walk(walker, self.e)
        ref = [[m.x, 2], m.y, [m.z, [m.x, m.y]]]
        self.assertEqual(str(ans), str(ref))

        ans = self.walk(walker, m.x)
        ref = [m.x]
        self.assertEqual(str(ans), str(ref))

        ans = self.walk(walker, 2)
        ref = [2]
        self.assertEqual(str(ans), str(ref))

    def test_exitNode(self):
        # This is an alternative way to implement the beforeChild test:
        def exit(node, data):
            if data:
                return data
            else:
                return [node]

        walker = StreamBasedExpressionVisitor(exitNode=exit)
        m = self.m

        ans = self.walk(walker, self.e)
        ref = [[[m.x], [2]], [m.y], [[m.z], [[m.x], [m.y]]]]
        self.assertEqual(str(ans), str(ref))

        ans = self.walk(walker, m.x)
        ref = [m.x]
        self.assertEqual(str(ans), str(ref))

        ans = self.walk(walker, 2)
        ref = [2]
        self.assertEqual(str(ans), str(ref))

    def test_beforeChild_acceptChildResult_afterChild(self):
        counts = [0, 0, 0]

        def before(node, child, child_idx):
            counts[0] += 1
            if type(child) in nonpyomo_leaf_types or not child.is_expression_type():
                return False, None

        def accept(node, data, child_result, child_idx):
            counts[1] += 1

        def after(node, child, child_idx):
            counts[2] += 1

        walker = StreamBasedExpressionVisitor(
            beforeChild=before, acceptChildResult=accept, afterChild=after
        )
        ans = self.walk(walker, self.e)
        m = self.m
        self.assertEqual(ans, None)
        self.assertEqual(counts, [9, 9, 9])

    def test_OLD_beforeChild_acceptChildResult_afterChild(self):
        counts = [0, 0, 0]

        def before(node, child):
            counts[0] += 1
            if type(child) in nonpyomo_leaf_types or not child.is_expression_type():
                return False, None

        def accept(node, data, child_result):
            counts[1] += 1

        def after(node, child):
            counts[2] += 1

        os = StringIO()
        with LoggingIntercept(os, 'pyomo'):
            walker = StreamBasedExpressionVisitor(
                beforeChild=before, acceptChildResult=accept, afterChild=after
            )
        self.assertIn(
            "Note that the API for the StreamBasedExpressionVisitor "
            "has changed to include the child index for the "
            "beforeChild() method",
            os.getvalue().replace('\n', ' '),
        )
        self.assertIn(
            "Note that the API for the StreamBasedExpressionVisitor "
            "has changed to include the child index for the "
            "acceptChildResult() method",
            os.getvalue().replace('\n', ' '),
        )
        self.assertIn(
            "Note that the API for the StreamBasedExpressionVisitor "
            "has changed to include the child index for the "
            "afterChild() method",
            os.getvalue().replace('\n', ' '),
        )

        ans = self.walk(walker, self.e)
        m = self.m
        self.assertEqual(ans, None)
        self.assertEqual(counts, [9, 9, 9])

    def test_enterNode_acceptChildResult_beforeChild(self):
        ans = []

        def before(node, child, child_idx):
            if type(child) in nonpyomo_leaf_types or not child.is_expression_type():
                return False, child

        def accept(node, data, child_result, child_idx):
            if data is not child_result:
                data.append(child_result)
            return data

        def enter(node):
            return node.args, ans

        walker = StreamBasedExpressionVisitor(
            enterNode=enter, beforeChild=before, acceptChildResult=accept
        )
        ans = self.walk(walker, self.e)
        m = self.m
        ref = [m.x, 2, m.y, m.z, m.x, m.y]
        self.assertEqual(str(ans), str(ref))

    def test_finalize(self):
        ans = []

        def before(node, child, child_idx):
            if type(child) in nonpyomo_leaf_types or not child.is_expression_type():
                return False, child

        def accept(node, data, child_result, child_idx):
            if data is not child_result:
                data.append(child_result)
            return data

        def enter(node):
            return node.args, ans

        def finalize(result):
            return len(result)

        walker = StreamBasedExpressionVisitor(
            enterNode=enter,
            beforeChild=before,
            acceptChildResult=accept,
            finalizeResult=finalize,
        )
        ans = self.walk(walker, self.e)
        self.assertEqual(ans, 6)

    def test_all_function_pointers(self):
        ans = []

        def name(x):
            if type(x) in nonpyomo_leaf_types:
                return str(x)
            else:
                return x.name

        def initialize(expr):
            ans.append("Initialize")
            return True, None

        def enter(node):
            ans.append("Enter %s" % (name(node)))

        def exit(node, data):
            ans.append("Exit %s" % (name(node)))

        def before(node, child, child_idx):
            ans.append("Before %s (from %s)" % (name(child), name(node)))

        def accept(node, data, child_result, child_idx):
            ans.append("Accept into %s" % (name(node)))

        def after(node, child, child_idx):
            ans.append("After %s (from %s)" % (name(child), name(node)))

        def finalize(result):
            ans.append("Finalize")

        walker = StreamBasedExpressionVisitor(
            initializeWalker=initialize,
<<<<<<< HEAD
            enterNode=enter, exitNode=exit, beforeChild=before,
            acceptChildResult=accept, afterChild=after, finalizeResult=finalize)
        self.assertIsNone( self.walk(walker, self.e) )
        self.assertEqual("\n".join(ans),"""Initialize
=======
            enterNode=enter,
            exitNode=exit,
            beforeChild=before,
            acceptChildResult=accept,
            afterChild=after,
            finalizeResult=finalize,
        )
        self.assertIsNone(self.walk(walker, self.e))
        self.assertEqual(
            "\n".join(ans),
            """Initialize
>>>>>>> 63a3c602
Enter sum
Before pow (from sum)
Enter pow
Before x (from pow)
Enter x
Exit x
Accept into pow
After x (from pow)
Before 2 (from pow)
Enter 2
Exit 2
Accept into pow
After 2 (from pow)
Exit pow
Accept into sum
After pow (from sum)
Before y (from sum)
Enter y
Exit y
Accept into sum
After y (from sum)
Before prod (from sum)
Enter prod
Before z (from prod)
Enter z
Exit z
Accept into prod
After z (from prod)
Before sum (from prod)
Enter sum
Before x (from sum)
Enter x
Exit x
Accept into sum
After x (from sum)
Before y (from sum)
Enter y
Exit y
Accept into sum
After y (from sum)
Exit sum
Accept into prod
After sum (from prod)
Exit prod
Accept into sum
After prod (from sum)
Exit sum
Finalize""",
        )

    def test_all_derived_class(self):
        def name(x):
            if type(x) in nonpyomo_leaf_types:
                return str(x)
            else:
                return x.name

        class all_callbacks(StreamBasedExpressionVisitor):
            def __init__(self):
                self.ans = []
                super(all_callbacks, self).__init__()

            def initializeWalker(self, expr):
                self.ans.append("Initialize")
                return True, None

            def enterNode(self, node):
                self.ans.append("Enter %s" % (name(node)))

            def exitNode(self, node, data):
                self.ans.append("Exit %s" % (name(node)))

            def beforeChild(self, node, child, child_idx):
                self.ans.append("Before %s (from %s)" % (name(child), name(node)))

            def acceptChildResult(self, node, data, child_result, child_idx):
                self.ans.append("Accept into %s" % (name(node)))

            def afterChild(self, node, child, child_idx):
                self.ans.append("After %s (from %s)" % (name(child), name(node)))

            def finalizeResult(self, result):
                self.ans.append("Finalize")

        walker = all_callbacks()
        self.assertIsNone(self.walk(walker, self.e))
        self.assertEqual(
            "\n".join(walker.ans),
            """Initialize
Enter sum
Before pow (from sum)
Enter pow
Before x (from pow)
Enter x
Exit x
Accept into pow
After x (from pow)
Before 2 (from pow)
Enter 2
Exit 2
Accept into pow
After 2 (from pow)
Exit pow
Accept into sum
After pow (from sum)
Before y (from sum)
Enter y
Exit y
Accept into sum
After y (from sum)
Before prod (from sum)
Enter prod
Before z (from prod)
Enter z
Exit z
Accept into prod
After z (from prod)
Before sum (from prod)
Enter sum
Before x (from sum)
Enter x
Exit x
Accept into sum
After x (from sum)
Before y (from sum)
Enter y
Exit y
Accept into sum
After y (from sum)
Exit sum
Accept into prod
After sum (from prod)
Exit prod
Accept into sum
After prod (from sum)
Exit sum
Finalize""",
        )

    def test_all_derived_class_oldAPI(self):
        def name(x):
            if type(x) in nonpyomo_leaf_types:
                return str(x)
            else:
                return x.name

        class all_callbacks(StreamBasedExpressionVisitor):
            def __init__(self):
                self.ans = []
                super(all_callbacks, self).__init__()

            def enterNode(self, node):
                self.ans.append("Enter %s" % (name(node)))

            def exitNode(self, node, data):
                self.ans.append("Exit %s" % (name(node)))

            def beforeChild(self, node, child):
                self.ans.append("Before %s (from %s)" % (name(child), name(node)))

            def acceptChildResult(self, node, data, child_result):
                self.ans.append("Accept into %s" % (name(node)))

            def afterChild(self, node, child):
                self.ans.append("After %s (from %s)" % (name(child), name(node)))

            def finalizeResult(self, result):
                self.ans.append("Finalize")

        os = StringIO()
        with LoggingIntercept(os, 'pyomo'):
            walker = all_callbacks()
        self.assertIn(
            "Note that the API for the StreamBasedExpressionVisitor "
            "has changed to include the child index for the "
            "beforeChild() method",
            os.getvalue().replace('\n', ' '),
        )
        self.assertIn(
            "Note that the API for the StreamBasedExpressionVisitor "
            "has changed to include the child index for the "
            "acceptChildResult() method",
            os.getvalue().replace('\n', ' '),
        )
        self.assertIn(
            "Note that the API for the StreamBasedExpressionVisitor "
            "has changed to include the child index for the "
            "afterChild() method",
            os.getvalue().replace('\n', ' '),
        )

        self.assertIsNone(self.walk(walker, self.e))
        self.assertEqual(
            "\n".join(walker.ans),
            """Enter sum
Before pow (from sum)
Enter pow
Before x (from pow)
Enter x
Exit x
Accept into pow
After x (from pow)
Before 2 (from pow)
Enter 2
Exit 2
Accept into pow
After 2 (from pow)
Exit pow
Accept into sum
After pow (from sum)
Before y (from sum)
Enter y
Exit y
Accept into sum
After y (from sum)
Before prod (from sum)
Enter prod
Before z (from prod)
Enter z
Exit z
Accept into prod
After z (from prod)
Before sum (from prod)
Enter sum
Before x (from sum)
Enter x
Exit x
Accept into sum
After x (from sum)
Before y (from sum)
Enter y
Exit y
Accept into sum
After y (from sum)
Exit sum
Accept into prod
After sum (from prod)
Exit prod
Accept into sum
After prod (from sum)
Exit sum
Finalize""",
        )


class TestStreamBasedExpressionVisitor_Recursive(
    BaseStreamBasedVisitorTests, unittest.TestCase
):
    def walk(self, walker, expr):
        return walker.walk_expression(expr)


class TestStreamBasedExpressionVisitor_NonRecursive(
    BaseStreamBasedVisitorTests, unittest.TestCase
):
    def walk(self, walker, expr):
        return walker.walk_expression_nonrecursive(expr)


def fill_stack(n, fcn, *args):
    if n:
        return fill_stack(n - 1, fcn, *args)
    else:
        return fcn(*args)


class TestStreamBasedExpressionVisitor_Deep(unittest.TestCase):
    def setUp(self):
        self.m = m = ConcreteModel()
        m.x = Var()
        m.I = Set(initialize=range(2 * RECURSION_LIMIT))

        def _rule(m, i):
            if i:
                return m.e[i - 1]
            else:
                return m.x

        m.e = Expression(m.I, rule=_rule)

    def evaluate_bx(self):
        def before(node, child, idx):
            if type(child) in native_types or not child.is_expression_type():
                return False, value(child)
            return True, None

        def exit(node, data):
            return data[0] + 1

        return StreamBasedExpressionVisitor(beforeChild=before, exitNode=exit)

    def evaluate_bex(self):
        def before(node, child, idx):
            if type(child) in native_types or not child.is_expression_type():
                return False, value(child)
            return True, None

        def enter(node):
            return None, []

        def exit(node, data):
            return data[0] + 1

        return StreamBasedExpressionVisitor(
            beforeChild=before, enterNode=enter, exitNode=exit
        )

    def evaluate_abex(self):
        def before(node, child, idx):
            if type(child) in native_types or not child.is_expression_type():
                return False, value(child)
            return True, None

        def enter(node):
            return None, 0

        def accept(node, data, child_result, child_idx):
            return data + child_result

        def exit(node, data):
            return data + 1

        return StreamBasedExpressionVisitor(
            beforeChild=before, acceptChildResult=accept, enterNode=enter, exitNode=exit
        )

    def run_walker(self, walker):
        m = self.m
        m.x = 10
        self.assertEqual(
            2 * RECURSION_LIMIT + 10,
            walker.walk_expression(m.e[2 * RECURSION_LIMIT - 1]),
        )
        self.assertEqual(
            2 * RECURSION_LIMIT + 10,
            walker.walk_expression_nonrecursive(m.e[2 * RECURSION_LIMIT - 1]),
        )

        # This is a "magic parameter" that quantifies the overhead
        # needed by the system to convert the recursive walker to a
        # nonrecursive one.
        #
        # Note: this needs to be 13 if pytest is run as a script, and 14
        # if pytest is run as "python -m".  We will use 14, and then add
        # 2 (instead of 1) to generate the recursion error.  Note that
        # the stack handling is different on GHA, and we need to fill an
        # additional frame (for a total of 3) to trigger the recursion
        # error.
        #
        TESTING_OVERHEAD = 14
        warn_msg = "Unexpected RecursionError walking an expression tree.\n"

        if platform.python_implementation() == 'PyPy':
            # We have not yet determined how to trigger the
            # RecursionError on PyPy
            cases = [(0, "")]
        elif os.environ.get('GITHUB_ACTIONS', '') and sys.platform.startswith('win'):
            # The test for handling RecursionError appears to fail
            # inexplicably on GHA/Windows under pytest: the
            # RecursionError that is supposed to be raised is not
            # raised, and instead the system actually dies on stack
            # overflow error
            cases = []
        else:
            cases = [(0, ""), (3, warn_msg)]

        head_room = sys.getrecursionlimit() - get_stack_depth()
        for n, msg in cases:
            with LoggingIntercept() as LOG:
                self.assertEqual(
                    2 * RECURSION_LIMIT + 10,
                    fill_stack(
                        head_room - RECURSION_LIMIT - TESTING_OVERHEAD + n,
                        walker.walk_expression,
                        m.e[2 * RECURSION_LIMIT - 1],
                    ),
                )
            self.assertEqual(msg, LOG.getvalue())

    def test_evaluate_bx(self):
        return self.run_walker(self.evaluate_bx())

    def test_evaluate_bex(self):
        return self.run_walker(self.evaluate_bex())

    def test_evaluate_abex(self):
        return self.run_walker(self.evaluate_abex())


class TestEvaluateExpression(unittest.TestCase):
    def test_constant(self):
        m = ConcreteModel()
        m.p = Param(initialize=1)

        e = 1 + m.p
        self.assertEqual(2, evaluate_expression(e))
        self.assertEqual(2, evaluate_expression(e, constant=True))

    def test_uninitialized_constant(self):
        m = ConcreteModel()
        m.p = Param(mutable=True)

        e = 1 + m.p
        self.assertRaises(ValueError, evaluate_expression, e)
        self.assertRaises(FixedExpressionError, evaluate_expression, e, constant=True)

    def test_variable(self):
        m = ConcreteModel()
        m.p = Var()

        e = 1 + m.p
        self.assertRaises(ValueError, evaluate_expression, e)
        self.assertRaises(
            NonConstantExpressionError, evaluate_expression, e, constant=True
        )

    def test_initialized_variable(self):
        m = ConcreteModel()
        m.p = Var(initialize=1)

        e = 1 + m.p
        self.assertTrue(2, evaluate_expression(e))
        self.assertRaises(
            NonConstantExpressionError, evaluate_expression, e, constant=True
        )

    def test_fixed_variable(self):
        m = ConcreteModel()
        m.p = Var(initialize=1)
        m.p.fixed = True

        e = 1 + m.p
        self.assertTrue(2, evaluate_expression(e))
        self.assertRaises(FixedExpressionError, evaluate_expression, e, constant=True)

    def test_template_expr(self):
        m = ConcreteModel()
        m.I = RangeSet(1, 9)
        m.x = Var(m.I, initialize=lambda m, i: i + 1)
        m.P = Param(m.I, initialize=lambda m, i: 10 - i, mutable=True)
        t = IndexTemplate(m.I)

        e = m.x[t + m.P[t + 1]] + 3
        self.assertRaises(TemplateExpressionError, evaluate_expression, e)
        self.assertRaises(
            TemplateExpressionError, evaluate_expression, e, constant=True
        )


if __name__ == "__main__":
    unittest.main()<|MERGE_RESOLUTION|>--- conflicted
+++ resolved
@@ -36,15 +36,6 @@
 )
 from pyomo.core.expr.numvalue import native_types, nonpyomo_leaf_types, NumericConstant
 from pyomo.core.expr.numeric_expr import (
-<<<<<<< HEAD
-    SumExpression, ProductExpression,
-    MonomialTermExpression, LinearExpression,
-    NPV_SumExpression, NPV_ProductExpression, NegationExpression,
-    NPV_NegationExpression, PowExpression, NPV_PowExpression,
-    MaxExpression, NPV_MaxExpression, MinExpression, NPV_MinExpression,
-    DivisionExpression, NPV_DivisionExpression, UnaryFunctionExpression,
-    NPV_UnaryFunctionExpression, AbsExpression, NPV_AbsExpression)
-=======
     SumExpression,
     ProductExpression,
     MonomialTermExpression,
@@ -66,7 +57,6 @@
     AbsExpression,
     NPV_AbsExpression,
 )
->>>>>>> 63a3c602
 from pyomo.core.expr.visitor import (
     FixedExpressionError,
     NonConstantExpressionError,
@@ -347,13 +337,8 @@
         e = sin(M.x) + M.x * M.y + 3
         walker = ReplacementWalkerTest1(M)
         f = walker.dfs_postorder_stack(e)
-<<<<<<< HEAD
-        assertExpressionsEqual(self, sin(M.x) + M.x*M.y + 3, e)
-        assertExpressionsEqual(self, sin(M.w[1]) + M.w[1]*M.w[2] + 3, f)
-=======
-        self.assertTrue(compare_expressions(sin(M.x) + M.x * M.y + 3, e))
-        self.assertTrue(compare_expressions(sin(M.w[1]) + M.w[1] * M.w[2] + 3, f))
->>>>>>> 63a3c602
+        assertExpressionsEqual(self, sin(M.x) + M.x * M.y + 3, e)
+        assertExpressionsEqual(self, sin(M.w[1]) + M.w[1] * M.w[2] + 3, f)
 
     def test_replacement_walker2(self):
         M = ConcreteModel()
@@ -375,13 +360,8 @@
         e = sin(M.x) + M.x * M.y + 3 <= 0
         walker = ReplacementWalkerTest1(M)
         f = walker.dfs_postorder_stack(e)
-<<<<<<< HEAD
-        assertExpressionsEqual(self, sin(M.x) + M.x*M.y + 3  <=  0, e)
-        assertExpressionsEqual(self, sin(M.w[1]) + M.w[1]*M.w[2] + 3  <=  0, f)
-=======
-        self.assertTrue(compare_expressions(sin(M.x) + M.x * M.y + 3 <= 0, e))
-        self.assertTrue(compare_expressions(sin(M.w[1]) + M.w[1] * M.w[2] + 3 <= 0, f))
->>>>>>> 63a3c602
+        assertExpressionsEqual(self, sin(M.x) + M.x * M.y + 3 <= 0, e)
+        assertExpressionsEqual(self, sin(M.w[1]) + M.w[1] * M.w[2] + 3 <= 0, f)
 
     def test_replacement_walker4(self):
         M = ConcreteModel()
@@ -392,19 +372,10 @@
         e = inequality(0, sin(M.x) + M.x * M.y + 3, 1)
         walker = ReplacementWalkerTest1(M)
         f = walker.dfs_postorder_stack(e)
-<<<<<<< HEAD
-        assertExpressionsEqual(
-            self, inequality(0, sin(M.x) + M.x*M.y + 3, 1), e)
-        assertExpressionsEqual(
-            self, inequality(0, sin(M.w[1]) + M.w[1]*M.w[2] + 3, 1), f)
-=======
-        self.assertTrue(
-            compare_expressions(inequality(0, sin(M.x) + M.x * M.y + 3, 1), e)
-        )
-        self.assertTrue(
-            compare_expressions(inequality(0, sin(M.w[1]) + M.w[1] * M.w[2] + 3, 1), f)
-        )
->>>>>>> 63a3c602
+        assertExpressionsEqual(self, inequality(0, sin(M.x) + M.x * M.y + 3, 1), e)
+        assertExpressionsEqual(
+            self, inequality(0, sin(M.w[1]) + M.w[1] * M.w[2] + 3, 1), f
+        )
 
     def test_replacement_walker0(self):
         M = ConcreteModel()
@@ -416,37 +387,22 @@
         self.assertIs(type(e), LinearExpression)
         walker = ReplacementWalkerTest1(M)
         f = walker.dfs_postorder_stack(e)
-<<<<<<< HEAD
         assertExpressionsEqual(
             self,
-            LinearExpression(linear_coefs=[i for i in M.z.values()],
-                             linear_vars=[i for i in M.x.values()]),
-            e)
+            LinearExpression(
+                linear_coefs=[i for i in M.z.values()],
+                linear_vars=[i for i in M.x.values()],
+            ),
+            e,
+        )
         assertExpressionsEqual(
             self,
-            LinearExpression(linear_coefs=[i for i in M.z.values()],
-                             linear_vars=[i for i in M.w.values()]),
-            f)
-=======
-        self.assertTrue(
-            compare_expressions(
-                LinearExpression(
-                    linear_coefs=[i for i in M.z.values()],
-                    linear_vars=[i for i in M.x.values()],
-                ),
-                e,
-            )
-        )
-        self.assertTrue(
-            compare_expressions(
-                LinearExpression(
-                    linear_coefs=[i for i in M.z.values()],
-                    linear_vars=[i for i in M.w.values()],
-                ),
-                f,
-            )
-        )
->>>>>>> 63a3c602
+            LinearExpression(
+                linear_coefs=[i for i in M.z.values()],
+                linear_vars=[i for i in M.w.values()],
+            ),
+            f,
+        )
 
         del M.w
         del M.w_index
@@ -454,38 +410,24 @@
         e = 2 * sum_product(M.z, M.x)
         walker = ReplacementWalkerTest1(M)
         f = walker.dfs_postorder_stack(e)
-<<<<<<< HEAD
         assertExpressionsEqual(
             self,
-            2*LinearExpression(linear_coefs=[i for i in M.z.values()],
-                               linear_vars=[i for i in M.x.values()]),
-            e)
-        assertExpressionsEqual(
-            self, 2*LinearExpression(linear_coefs=[i for i in M.z.values()],
-                                     linear_vars=[i for i in M.w.values()]),
-            f)
-=======
-        self.assertTrue(
-            compare_expressions(
-                2
-                * LinearExpression(
-                    linear_coefs=[i for i in M.z.values()],
-                    linear_vars=[i for i in M.x.values()],
-                ),
-                e,
-            )
-        )
-        self.assertTrue(
-            compare_expressions(
-                2
-                * LinearExpression(
-                    linear_coefs=[i for i in M.z.values()],
-                    linear_vars=[i for i in M.w.values()],
-                ),
-                f,
-            )
-        )
->>>>>>> 63a3c602
+            2
+            * LinearExpression(
+                linear_coefs=[i for i in M.z.values()],
+                linear_vars=[i for i in M.x.values()],
+            ),
+            e,
+        )
+        assertExpressionsEqual(
+            self,
+            2
+            * LinearExpression(
+                linear_coefs=[i for i in M.z.values()],
+                linear_vars=[i for i in M.w.values()],
+            ),
+            f,
+        )
 
     def test_replacement_linear_expression_with_constant(self):
         m = ConcreteModel()
@@ -497,24 +439,15 @@
         sub_map[id(m.x)] = 5
         e2 = replace_expressions(e, sub_map)
         assertExpressionsEqual(
-            self, e2,
-            LinearExpression([10, MonomialTermExpression((1, m.y))])
+            self, e2, LinearExpression([10, MonomialTermExpression((1, m.y))])
         )
 
         e = LinearExpression(linear_coefs=[2, 3], linear_vars=[m.x, m.y])
         sub_map = dict()
         sub_map[id(m.x)] = 5
         e2 = replace_expressions(e, sub_map)
-<<<<<<< HEAD
-        assertExpressionsEqual(
-            self, e2,
-            LinearExpression([10, MonomialTermExpression((3, m.y))])
-=======
-        self.assertTrue(
-            compare_expressions(
-                e2, LinearExpression(constant=10, linear_coefs=[3], linear_vars=[m.y])
-            )
->>>>>>> 63a3c602
+        assertExpressionsEqual(
+            self, e2, LinearExpression([10, MonomialTermExpression((3, m.y))])
         )
 
     def test_replacement_linear_expression_with_nonlinear(self):
@@ -525,14 +458,7 @@
         sub_map = dict()
         sub_map[id(m.x)] = m.x**2
         e2 = replace_expressions(e, sub_map)
-<<<<<<< HEAD
-        assertExpressionsEqual(self,
-            e2,
-            SumExpression([2*m.x**2, 3*m.y])
-        )
-=======
-        self.assertTrue(compare_expressions(e2, SumExpression([2 * m.x**2, 3 * m.y])))
->>>>>>> 63a3c602
+        assertExpressionsEqual(self, e2, SumExpression([2 * m.x**2, 3 * m.y]))
 
     def test_replace_expressions_with_monomial_term(self):
         M = ConcreteModel()
@@ -625,15 +551,8 @@
         e = sin(M.x) + M.x * M.y + 3
         walker = ReplacementWalkerTest2(M)
         f = walker.dfs_postorder_stack(e)
-<<<<<<< HEAD
-        assertExpressionsEqual(self, sin(M.x) + M.x*M.y + 3, e)
-        assertExpressionsEqual(self, sin(2*M.w[1]) + 2*M.w[1]*(2*M.w[2]) + 3, f)
-=======
-        self.assertTrue(compare_expressions(sin(M.x) + M.x * M.y + 3, e))
-        self.assertTrue(
-            compare_expressions(sin(2 * M.w[1]) + 2 * M.w[1] * (2 * M.w[2]) + 3, f)
-        )
->>>>>>> 63a3c602
+        assertExpressionsEqual(self, sin(M.x) + M.x * M.y + 3, e)
+        assertExpressionsEqual(self, sin(2 * M.w[1]) + 2 * M.w[1] * (2 * M.w[2]) + 3, f)
 
     def test_replacement_walker2(self):
         M = ConcreteModel()
@@ -643,13 +562,8 @@
         e = M.x
         walker = ReplacementWalkerTest2(M)
         f = walker.dfs_postorder_stack(e)
-<<<<<<< HEAD
         assertExpressionsEqual(self, M.x, e)
-        assertExpressionsEqual(self, 2*M.w[1], f)
-=======
-        self.assertTrue(compare_expressions(M.x, e))
-        self.assertTrue(compare_expressions(2 * M.w[1], f))
->>>>>>> 63a3c602
+        assertExpressionsEqual(self, 2 * M.w[1], f)
 
     def test_replacement_walker3(self):
         M = ConcreteModel()
@@ -660,16 +574,10 @@
         e = sin(M.x) + M.x * M.y + 3 <= 0
         walker = ReplacementWalkerTest2(M)
         f = walker.dfs_postorder_stack(e)
-<<<<<<< HEAD
-        assertExpressionsEqual(self, sin(M.x) + M.x*M.y + 3  <=  0, e)
-        assertExpressionsEqual(
-            self, sin(2*M.w[1]) + 2*M.w[1]*(2*M.w[2]) + 3  <=  0, f)
-=======
-        self.assertTrue(compare_expressions(sin(M.x) + M.x * M.y + 3 <= 0, e))
-        self.assertTrue(
-            compare_expressions(sin(2 * M.w[1]) + 2 * M.w[1] * (2 * M.w[2]) + 3 <= 0, f)
-        )
->>>>>>> 63a3c602
+        assertExpressionsEqual(self, sin(M.x) + M.x * M.y + 3 <= 0, e)
+        assertExpressionsEqual(
+            self, sin(2 * M.w[1]) + 2 * M.w[1] * (2 * M.w[2]) + 3 <= 0, f
+        )
 
     def test_replacement_walker4(self):
         M = ConcreteModel()
@@ -680,21 +588,10 @@
         e = inequality(0, sin(M.x) + M.x * M.y + 3, 1)
         walker = ReplacementWalkerTest2(M)
         f = walker.dfs_postorder_stack(e)
-<<<<<<< HEAD
-        assertExpressionsEqual(
-            self, inequality(0, sin(M.x) + M.x*M.y + 3, 1), e)
-        assertExpressionsEqual(
-            self, inequality(0, sin(2*M.w[1]) + 2*M.w[1]*(2*M.w[2]) + 3, 1), f)
-=======
-        self.assertTrue(
-            compare_expressions(inequality(0, sin(M.x) + M.x * M.y + 3, 1), e)
-        )
-        self.assertTrue(
-            compare_expressions(
-                inequality(0, sin(2 * M.w[1]) + 2 * M.w[1] * (2 * M.w[2]) + 3, 1), f
-            )
-        )
->>>>>>> 63a3c602
+        assertExpressionsEqual(self, inequality(0, sin(M.x) + M.x * M.y + 3, 1), e)
+        assertExpressionsEqual(
+            self, inequality(0, sin(2 * M.w[1]) + 2 * M.w[1] * (2 * M.w[2]) + 3, 1), f
+        )
 
     def test_replacement_walker5(self):
         M = ConcreteModel()
@@ -705,20 +602,10 @@
         e = M.z * M.x
         walker = ReplacementWalkerTest2(M)
         f = walker.dfs_postorder_stack(e)
-<<<<<<< HEAD
-        assertExpressionsEqual(
-            self, e, MonomialTermExpression((M.z, M.x)))
-        assertExpressionsEqual(
-            self, f, MonomialTermExpression((
-                NPV_ProductExpression((M.z, 2)),
-                M.w[1]))
-        )
-=======
-        self.assertTrue(e.__class__ is MonomialTermExpression)
-        self.assertTrue(f.__class__ is ProductExpression)
-        self.assertTrue(compare_expressions(M.z * M.x, e))
-        self.assertTrue(compare_expressions(M.z * (2 * M.w[1]), f))
->>>>>>> 63a3c602
+        assertExpressionsEqual(self, e, MonomialTermExpression((M.z, M.x)))
+        assertExpressionsEqual(
+            self, f, MonomialTermExpression((NPV_ProductExpression((M.z, 2)), M.w[1]))
+        )
 
     def test_replacement_walker0(self):
         M = ConcreteModel()
@@ -730,89 +617,67 @@
         self.assertIs(type(e), LinearExpression)
         walker = ReplacementWalkerTest2(M)
         f = walker.dfs_postorder_stack(e)
-<<<<<<< HEAD
-        assertExpressionsEqual(
-            self, e,
-            LinearExpression(linear_coefs=[i for i in M.z.values()],
-                             linear_vars=[i for i in M.x.values()]),
-        )
-        assertExpressionsEqual(
-            self, f,
-            LinearExpression([
-                MonomialTermExpression((
-                    NPV_ProductExpression((M.z[0], 2)),
-                    M.w[1])),
-                MonomialTermExpression((
-                    NPV_ProductExpression((M.z[1], 2)),
-                    M.w[2])),
-                MonomialTermExpression((
-                    NPV_ProductExpression((M.z[2], 2)),
-                    M.w[3])),
-            ])
-=======
-        self.assertTrue(
-            compare_expressions(
-                LinearExpression(
-                    linear_coefs=[i for i in M.z.values()],
-                    linear_vars=[i for i in M.x.values()],
-                ),
-                e,
-            )
-        )
-        self.assertTrue(
-            compare_expressions(
-                M.z[0] * (2 * M.w[1]) + M.z[1] * (2 * M.w[2]) + M.z[2] * (2 * M.w[3]), f
-            )
->>>>>>> 63a3c602
+        assertExpressionsEqual(
+            self,
+            e,
+            LinearExpression(
+                linear_coefs=[i for i in M.z.values()],
+                linear_vars=[i for i in M.x.values()],
+            ),
+        )
+        assertExpressionsEqual(
+            self,
+            f,
+            LinearExpression(
+                [
+                    MonomialTermExpression(
+                        (NPV_ProductExpression((M.z[0], 2)), M.w[1])
+                    ),
+                    MonomialTermExpression(
+                        (NPV_ProductExpression((M.z[1], 2)), M.w[2])
+                    ),
+                    MonomialTermExpression(
+                        (NPV_ProductExpression((M.z[2], 2)), M.w[3])
+                    ),
+                ]
+            ),
         )
 
         e = 2 * sum_product(M.z, M.x)
         walker = ReplacementWalkerTest2(M)
         f = walker.dfs_postorder_stack(e)
-<<<<<<< HEAD
         assertExpressionsEqual(
             self,
-            2*LinearExpression(linear_coefs=[i for i in M.z.values()],
-                               linear_vars=[i for i in M.x.values()]),
-            e)
-        assertExpressionsEqual(
-            self, f,
-            ProductExpression((2, LinearExpression([
-                MonomialTermExpression((
-                    NPV_ProductExpression((M.z[0], 2)),
-                    M.w[4])),
-                MonomialTermExpression((
-                    NPV_ProductExpression((M.z[1], 2)),
-                    M.w[5])),
-                MonomialTermExpression((
-                    NPV_ProductExpression((M.z[2], 2)),
-                    M.w[6])),
-            ]) ))
-        )
-=======
-        self.assertTrue(
-            compare_expressions(
-                2
-                * LinearExpression(
-                    linear_coefs=[i for i in M.z.values()],
-                    linear_vars=[i for i in M.x.values()],
-                ),
-                e,
-            )
-        )
-        self.assertTrue(
-            compare_expressions(
-                2
-                * (
-                    M.z[0] * (2 * M.w[4])
-                    + M.z[1] * (2 * M.w[5])
-                    + M.z[2] * (2 * M.w[6])
-                ),
-                f,
-            )
-        )
-
->>>>>>> 63a3c602
+            2
+            * LinearExpression(
+                linear_coefs=[i for i in M.z.values()],
+                linear_vars=[i for i in M.x.values()],
+            ),
+            e,
+        )
+        assertExpressionsEqual(
+            self,
+            f,
+            ProductExpression(
+                (
+                    2,
+                    LinearExpression(
+                        [
+                            MonomialTermExpression(
+                                (NPV_ProductExpression((M.z[0], 2)), M.w[4])
+                            ),
+                            MonomialTermExpression(
+                                (NPV_ProductExpression((M.z[1], 2)), M.w[5])
+                            ),
+                            MonomialTermExpression(
+                                (NPV_ProductExpression((M.z[2], 2)), M.w[6])
+                            ),
+                        ]
+                    ),
+                )
+            ),
+        )
+
 
 #
 # Replace all mutable parameters with variables
@@ -849,13 +714,8 @@
         e = sin(M.x) + M.x * M.y + 3
         walker = ReplacementWalkerTest3(M)
         f = walker.dfs_postorder_stack(e)
-<<<<<<< HEAD
-        assertExpressionsEqual(self, sin(M.x) + M.x*M.y + 3, e)
-        assertExpressionsEqual(self, sin(2*M.w[1]) + 2*M.w[1]*M.y + 3, f)
-=======
-        self.assertTrue(compare_expressions(sin(M.x) + M.x * M.y + 3, e))
-        self.assertTrue(compare_expressions(sin(2 * M.w[1]) + 2 * M.w[1] * M.y + 3, f))
->>>>>>> 63a3c602
+        assertExpressionsEqual(self, sin(M.x) + M.x * M.y + 3, e)
+        assertExpressionsEqual(self, sin(2 * M.w[1]) + 2 * M.w[1] * M.y + 3, f)
 
     def test_replacement_walker2(self):
         M = ConcreteModel()
@@ -865,13 +725,8 @@
         e = M.x
         walker = ReplacementWalkerTest3(M)
         f = walker.dfs_postorder_stack(e)
-<<<<<<< HEAD
         assertExpressionsEqual(self, M.x, e)
-        assertExpressionsEqual(self, 2*M.w[1], f)
-=======
-        self.assertTrue(compare_expressions(M.x, e))
-        self.assertTrue(compare_expressions(2 * M.w[1], f))
->>>>>>> 63a3c602
+        assertExpressionsEqual(self, 2 * M.w[1], f)
 
     def test_replacement_walker3(self):
         M = ConcreteModel()
@@ -882,15 +737,8 @@
         e = sin(M.x) + M.x * M.y + 3 <= 0
         walker = ReplacementWalkerTest3(M)
         f = walker.dfs_postorder_stack(e)
-<<<<<<< HEAD
-        assertExpressionsEqual(self, sin(M.x) + M.x*M.y + 3  <=  0, e)
-        assertExpressionsEqual(self, sin(2*M.w[1]) + 2*M.w[1]*M.y + 3  <=  0, f)
-=======
-        self.assertTrue(compare_expressions(sin(M.x) + M.x * M.y + 3 <= 0, e))
-        self.assertTrue(
-            compare_expressions(sin(2 * M.w[1]) + 2 * M.w[1] * M.y + 3 <= 0, f)
-        )
->>>>>>> 63a3c602
+        assertExpressionsEqual(self, sin(M.x) + M.x * M.y + 3 <= 0, e)
+        assertExpressionsEqual(self, sin(2 * M.w[1]) + 2 * M.w[1] * M.y + 3 <= 0, f)
 
     def test_replacement_walker4(self):
         M = ConcreteModel()
@@ -901,21 +749,10 @@
         e = inequality(0, sin(M.x) + M.x * M.y + 3, 1)
         walker = ReplacementWalkerTest3(M)
         f = walker.dfs_postorder_stack(e)
-<<<<<<< HEAD
-        assertExpressionsEqual(
-            self, inequality(0, sin(M.x) + M.x*M.y + 3, 1), e)
-        assertExpressionsEqual(
-            self, inequality(0, sin(2*M.w[1]) + 2*M.w[1]*M.y + 3, 1), f)
-=======
-        self.assertTrue(
-            compare_expressions(inequality(0, sin(M.x) + M.x * M.y + 3, 1), e)
-        )
-        self.assertTrue(
-            compare_expressions(
-                inequality(0, sin(2 * M.w[1]) + 2 * M.w[1] * M.y + 3, 1), f
-            )
-        )
->>>>>>> 63a3c602
+        assertExpressionsEqual(self, inequality(0, sin(M.x) + M.x * M.y + 3, 1), e)
+        assertExpressionsEqual(
+            self, inequality(0, sin(2 * M.w[1]) + 2 * M.w[1] * M.y + 3, 1), f
+        )
 
     def test_replacement_walker5(self):
         M = ConcreteModel()
@@ -929,13 +766,8 @@
         self.assertIs(e.__class__, MonomialTermExpression)
         self.assertIs(f.__class__, ProductExpression)
         self.assertTrue(f.arg(0).is_potentially_variable())
-<<<<<<< HEAD
-        assertExpressionsEqual(self, M.z*M.x, e)
-        assertExpressionsEqual(self, 2*M.w[1]*M.x, f)
-=======
-        self.assertTrue(compare_expressions(M.z * M.x, e))
-        self.assertTrue(compare_expressions(2 * M.w[1] * M.x, f))
->>>>>>> 63a3c602
+        assertExpressionsEqual(self, M.z * M.x, e)
+        assertExpressionsEqual(self, 2 * M.w[1] * M.x, f)
 
     def test_replacement_walker6(self):
         M = ConcreteModel()
@@ -948,18 +780,10 @@
         f = walker.dfs_postorder_stack(e)
         self.assertTrue(not e.is_potentially_variable())
         self.assertTrue(f.is_potentially_variable())
-<<<<<<< HEAD
-        assertExpressionsEqual(self, M.z*2*3, e)
-        assertExpressionsEqual(
-            self, ProductExpression([ProductExpression([2*M.w[1], 2]), 3]), f)
-=======
-        self.assertTrue(compare_expressions(M.z * 2 * 3, e))
-        self.assertTrue(
-            compare_expressions(
-                ProductExpression([ProductExpression([2 * M.w[1], 2]), 3]), f
-            )
-        )
->>>>>>> 63a3c602
+        assertExpressionsEqual(self, M.z * 2 * 3, e)
+        assertExpressionsEqual(
+            self, ProductExpression([ProductExpression([2 * M.w[1], 2]), 3]), f
+        )
 
     def test_replacement_walker7(self):
         M = ConcreteModel()
@@ -971,21 +795,12 @@
         e = M.x * M.e
         self.assertTrue(e.arg(1).is_potentially_variable())
         self.assertTrue(not e.arg(1).arg(0).is_potentially_variable())
-<<<<<<< HEAD
         assertExpressionsEqual(
             self,
             ProductExpression([M.x, (NPV_ProductExpression([M.z, 2]))]),
             e,
-            include_named_exprs=False)
-=======
-        self.assertTrue(
-            compare_expressions(
-                ProductExpression([M.x, (NPV_ProductExpression([M.z, 2]))]),
-                e,
-                include_named_exprs=False,
-            )
-        )
->>>>>>> 63a3c602
+            include_named_exprs=False,
+        )
         walker = ReplacementWalkerTest3(M)
         f = walker.dfs_postorder_stack(e)
         self.assertTrue(e.__class__ is ProductExpression)
@@ -993,19 +808,9 @@
         self.assertEqual(id(e), id(f))
         self.assertTrue(f.arg(1).is_potentially_variable())
         self.assertTrue(f.arg(1).arg(0).is_potentially_variable())
-<<<<<<< HEAD
-        assertExpressionsEqual(
-            self,
-            M.x*ProductExpression([2*M.w[1], 2]),
-            f,
-            include_named_exprs=False)
-=======
-        self.assertTrue(
-            compare_expressions(
-                M.x * ProductExpression([2 * M.w[1], 2]), f, include_named_exprs=False
-            )
-        )
->>>>>>> 63a3c602
+        assertExpressionsEqual(
+            self, M.x * ProductExpression([2 * M.w[1], 2]), f, include_named_exprs=False
+        )
 
     def test_replacement_walker0(self):
         M = ConcreteModel()
@@ -1017,59 +822,35 @@
         self.assertIs(type(e), LinearExpression)
         walker = ReplacementWalkerTest3(M)
         f = walker.dfs_postorder_stack(e)
-<<<<<<< HEAD
         assertExpressionsEqual(
             self,
-            LinearExpression(linear_coefs=[i for i in M.z.values()],
-                             linear_vars=[i for i in M.x.values()]),
-            e)
-        assertExpressionsEqual(
-            self, 2*M.w[1]*M.x[0] + 2*M.w[2]*M.x[1] + 2*M.w[3]*M.x[2], f)
-=======
-        self.assertTrue(
-            compare_expressions(
-                LinearExpression(
-                    linear_coefs=[i for i in M.z.values()],
-                    linear_vars=[i for i in M.x.values()],
-                ),
-                e,
-            )
-        )
-        self.assertTrue(
-            compare_expressions(
-                2 * M.w[1] * M.x[0] + 2 * M.w[2] * M.x[1] + 2 * M.w[3] * M.x[2], f
-            )
-        )
->>>>>>> 63a3c602
+            LinearExpression(
+                linear_coefs=[i for i in M.z.values()],
+                linear_vars=[i for i in M.x.values()],
+            ),
+            e,
+        )
+        assertExpressionsEqual(
+            self, 2 * M.w[1] * M.x[0] + 2 * M.w[2] * M.x[1] + 2 * M.w[3] * M.x[2], f
+        )
 
         e = 2 * sum_product(M.z, M.x)
         walker = ReplacementWalkerTest3(M)
         f = walker.dfs_postorder_stack(e)
-<<<<<<< HEAD
         assertExpressionsEqual(
             self,
-            2*LinearExpression(linear_coefs=[i for i in M.z.values()],
-                               linear_vars=[i for i in M.x.values()]),
-            e)
-        assertExpressionsEqual(
-            self, 2*(2*M.w[4]*M.x[0] + 2*M.w[5]*M.x[1] + 2*M.w[6]*M.x[2]), f)
-=======
-        self.assertTrue(
-            compare_expressions(
-                2
-                * LinearExpression(
-                    linear_coefs=[i for i in M.z.values()],
-                    linear_vars=[i for i in M.x.values()],
-                ),
-                e,
-            )
-        )
-        self.assertTrue(
-            compare_expressions(
-                2 * (2 * M.w[4] * M.x[0] + 2 * M.w[5] * M.x[1] + 2 * M.w[6] * M.x[2]), f
-            )
-        )
->>>>>>> 63a3c602
+            2
+            * LinearExpression(
+                linear_coefs=[i for i in M.z.values()],
+                linear_vars=[i for i in M.x.values()],
+            ),
+            e,
+        )
+        assertExpressionsEqual(
+            self,
+            2 * (2 * M.w[4] * M.x[0] + 2 * M.w[5] * M.x[1] + 2 * M.w[6] * M.x[2]),
+            f,
+        )
 
 
 #
@@ -1091,13 +872,8 @@
 
         e = sum(m.y[i] for i in m.y) == 0
         f = ReplacementWalker_ReplaceInternal().dfs_postorder_stack(e)
-<<<<<<< HEAD
-        assertExpressionsEqual(self, m.y[1] + m.y[2] + m.y[3]  ==  0, e)
-        assertExpressionsEqual(self, m.y[1] + m.y[2] + m.y[3]  ==  0, f)
-=======
-        self.assertTrue(compare_expressions(m.y[1] + m.y[2] + m.y[3] == 0, e))
-        self.assertTrue(compare_expressions(m.y[1] + m.y[2] + m.y[3] == 0, f))
->>>>>>> 63a3c602
+        assertExpressionsEqual(self, m.y[1] + m.y[2] + m.y[3] == 0, e)
+        assertExpressionsEqual(self, m.y[1] + m.y[2] + m.y[3] == 0, f)
         self.assertIs(e, f)
 
     def test_replace(self):
@@ -1107,39 +883,28 @@
 
         e = m.y[1] * m.y[2] + m.y[2] * m.y[3] == 0
         f = ReplacementWalker_ReplaceInternal().dfs_postorder_stack(e)
-<<<<<<< HEAD
-        assertExpressionsEqual(self, m.y[1]*m.y[2] + m.y[2]*m.y[3]  ==  0, e)
+        assertExpressionsEqual(self, m.y[1] * m.y[2] + m.y[2] * m.y[3] == 0, e)
         assertExpressionsEqual(
             self,
-            SumExpression([
-                LinearExpression([
-                    MonomialTermExpression((1, m.y[1])),
-                    MonomialTermExpression((1, m.y[2]))
-                ]),
-                LinearExpression([
-                    MonomialTermExpression((1, m.y[2])),
-                    MonomialTermExpression((1, m.y[3]))
-                ])
-            ]) == 0,
-            f)
-=======
-        self.assertTrue(compare_expressions(m.y[1] * m.y[2] + m.y[2] * m.y[3] == 0, e))
-        self.assertTrue(
-            compare_expressions(
-                SumExpression(
-                    [SumExpression([m.y[1], m.y[2]]), SumExpression([m.y[2], m.y[3]])]
-                )
-                == 0,
-                f,
+            SumExpression(
+                [
+                    LinearExpression(
+                        [
+                            MonomialTermExpression((1, m.y[1])),
+                            MonomialTermExpression((1, m.y[2])),
+                        ]
+                    ),
+                    LinearExpression(
+                        [
+                            MonomialTermExpression((1, m.y[2])),
+                            MonomialTermExpression((1, m.y[3])),
+                        ]
+                    ),
+                ]
             )
-        )
-        self.assertIs(type(f.arg(0)), SumExpression)
-        self.assertEqual(f.arg(0).nargs(), 2)
-        self.assertIs(type(f.arg(0).arg(0)), SumExpression)
-        self.assertEqual(f.arg(0).arg(0).nargs(), 2)
-        self.assertIs(type(f.arg(0).arg(1)), SumExpression)
-        self.assertEqual(f.arg(0).arg(1).nargs(), 2)
->>>>>>> 63a3c602
+            == 0,
+            f,
+        )
 
     def test_replace_nested(self):
         m = ConcreteModel()
@@ -1148,16 +913,9 @@
 
         e = m.y[1] * m.y[2] * m.y[2] * m.y[3] == 0
         f = ReplacementWalker_ReplaceInternal().dfs_postorder_stack(e)
-<<<<<<< HEAD
-        assertExpressionsEqual(self, m.y[1]*m.y[2]*m.y[2]*m.y[3]  ==  0, e)
-        assertExpressionsEqual(
-            self, m.y[1] + m.y[2] + m.y[2] + m.y[3]  ==  0, f)
+        assertExpressionsEqual(self, m.y[1] * m.y[2] * m.y[2] * m.y[3] == 0, e)
+        assertExpressionsEqual(self, m.y[1] + m.y[2] + m.y[2] + m.y[3] == 0, f)
         self.assertIs(type(f.arg(0)), LinearExpression)
-=======
-        self.assertTrue(compare_expressions(m.y[1] * m.y[2] * m.y[2] * m.y[3] == 0, e))
-        self.assertTrue(compare_expressions(m.y[1] + m.y[2] + m.y[2] + m.y[3] == 0, f))
-        self.assertIs(type(f.arg(0)), SumExpression)
->>>>>>> 63a3c602
         self.assertEqual(f.arg(0).nargs(), 4)
 
 
@@ -1173,10 +931,9 @@
         e3 = replace_expressions(e1, {id(m.p1): m.x})
 
         assertExpressionsEqual(self, e2, m.p2 + 2)
-        assertExpressionsEqual(self, e3, LinearExpression([
-            MonomialTermExpression((1, m.x)),
-            2
-        ]))
+        assertExpressionsEqual(
+            self, e3, LinearExpression([MonomialTermExpression((1, m.x)), 2])
+        )
 
     def test_npv_negation(self):
         m = ConcreteModel()
@@ -1214,13 +971,8 @@
         e2 = replace_expressions(e1, {id(m.p1): m.p2})
         e3 = replace_expressions(e1, {id(m.p1): m.x})
 
-<<<<<<< HEAD
-        assertExpressionsEqual(self, e2, m.p2*3)
+        assertExpressionsEqual(self, e2, m.p2 * 3)
         assertExpressionsEqual(self, e3, ProductExpression([m.x, 3]))
-=======
-        self.assertTrue(compare_expressions(e2, m.p2 * 3))
-        self.assertTrue(compare_expressions(e3, ProductExpression([m.x, 3])))
->>>>>>> 63a3c602
 
     def test_npv_div(self):
         m = ConcreteModel()
@@ -1232,13 +984,8 @@
         e2 = replace_expressions(e1, {id(m.p1): m.p2})
         e3 = replace_expressions(e1, {id(m.p1): m.x})
 
-<<<<<<< HEAD
-        assertExpressionsEqual(self, e2, m.p2/3)
+        assertExpressionsEqual(self, e2, m.p2 / 3)
         assertExpressionsEqual(self, e3, DivisionExpression((m.x, 3)))
-=======
-        self.assertTrue(compare_expressions(e2, m.p2 / 3))
-        self.assertTrue(compare_expressions(e3, DivisionExpression([m.x, 3])))
->>>>>>> 63a3c602
 
     def test_npv_unary(self):
         m = ConcreteModel()
@@ -1273,18 +1020,16 @@
         m.x = Var()
         m.y = Var()
         m.z = Var()
-<<<<<<< HEAD
         # Note: we do not use the operator overloading to generate the
         # expression so that the structure is constant even when we make
         # adjustments to the expression generators
-        self.e = SumExpression([
-            PowExpression((m.x, 2)),
-            m.y,
-            ProductExpression((m.z, SumExpression([m.x, m.y])))
-        ])
-=======
-        self.e = m.x**2 + m.y + m.z * (m.x + m.y)
->>>>>>> 63a3c602
+        self.e = SumExpression(
+            [
+                PowExpression((m.x, 2)),
+                m.y,
+                ProductExpression((m.z, SumExpression([m.x, m.y]))),
+            ]
+        )
 
     def test_bad_args(self):
         with self.assertRaisesRegex(
@@ -1701,12 +1446,6 @@
 
         walker = StreamBasedExpressionVisitor(
             initializeWalker=initialize,
-<<<<<<< HEAD
-            enterNode=enter, exitNode=exit, beforeChild=before,
-            acceptChildResult=accept, afterChild=after, finalizeResult=finalize)
-        self.assertIsNone( self.walk(walker, self.e) )
-        self.assertEqual("\n".join(ans),"""Initialize
-=======
             enterNode=enter,
             exitNode=exit,
             beforeChild=before,
@@ -1718,7 +1457,6 @@
         self.assertEqual(
             "\n".join(ans),
             """Initialize
->>>>>>> 63a3c602
 Enter sum
 Before pow (from sum)
 Enter pow
