--- conflicted
+++ resolved
@@ -12,8 +12,5 @@
     import pyomo.gdp.plugins.bigm
     import pyomo.gdp.plugins.chull
     import pyomo.gdp.plugins.bilinear
-<<<<<<< HEAD
     import pyomo.gdp.plugins.gdp_var_mover
-=======
-    import pyomo.gdp.plugins.cuttingplane
->>>>>>> fe34d7d4
+    import pyomo.gdp.plugins.cuttingplane