--- conflicted
+++ resolved
@@ -31,28 +31,13 @@
 """
 from __future__ import division
 import logging
-<<<<<<< HEAD
-from pyomo.contrib.gdpopt.util import (
-    copy_var_list_values,
-    create_utility_block, time_code,
-    setup_results_object, process_objective, lower_logger_level_to)
-from pyomo.contrib.mindtpy.initialization import MindtPy_initialize_master
-from pyomo.contrib.mindtpy.iterate import MindtPy_iteration_loop
-from pyomo.contrib.mindtpy.util import (
-    MindtPySolveData, model_is_valid)
-from pyomo.core import (
-    Block, ConstraintList, NonNegativeReals, RangeSet, Set, Suffix, Var,
-    VarList, TransformationFactory, Objective)
-=======
-
 from pyomo.contrib.gdpopt.util import (copy_var_list_values, create_utility_block,
                                        time_code, setup_results_object, process_objective, lower_logger_level_to)
 from pyomo.contrib.mindtpy.initialization import MindtPy_initialize_master
 from pyomo.contrib.mindtpy.iterate import MindtPy_iteration_loop
 from pyomo.contrib.mindtpy.util import MindtPySolveData, model_is_valid
 from pyomo.core import (Block, ConstraintList, NonNegativeReals,
-                        Set, Suffix, Var, VarList, TransformationFactory, Objective)
->>>>>>> f40e35fd
+                        Set, Suffix, Var, VarList, TransformationFactory, Objective, RangeSet)
 from pyomo.opt import SolverFactory, SolverResults
 from pyomo.common.collections import Container
 from pyomo.contrib.fbbt.fbbt import fbbt
