--- conflicted
+++ resolved
@@ -14,14 +14,10 @@
 """
 
 
-<<<<<<< HEAD
 from pyomo.opt import check_optimal_termination
 
 
-class ROSolveResults(object):
-=======
 class ROSolveResults:
->>>>>>> e8ed5dd8
     """
     PyROS solver results object.
 
