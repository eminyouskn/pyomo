#  ___________________________________________________________________________
#
#  Pyomo: Python Optimization Modeling Objects
#  Copyright (c) 2008-2022
#  National Technology and Engineering Solutions of Sandia, LLC
#  Under the terms of Contract DE-NA0003525 with National Technology and
#  Engineering Solutions of Sandia, LLC, the U.S. Government retains certain
#  rights in this software.
#  This software is distributed under the 3-clause BSD License.
#  ___________________________________________________________________________

import enum
import math

from pyomo.common.deprecation import deprecation_warning

deprecation_warning(
    "pyomo.common.expr.current is deprecated.  "
    "Please import expression symbols from pyomo.core.expr",
    version='6.6.2.dev0',
)

#
# Common intrinsic functions
#
import pyomo.core.expr.expr_common as common
from pyomo.core.expr.expr_common import clone_counter

from pyomo.core.expr import (
    Mode,
<<<<<<< HEAD
=======
    _mode,
>>>>>>> f96e90ca
    # from pyomo.core.expr.base
    ExpressionBase,
    # pyomo.core.expr.visitor
    evaluate_expression,
    expression_to_string,
    polynomial_degree,
    clone_expression,
    sizeof_expression,
    # pyomo.core.expr.numeric_expr
    NumericExpression,
    NumericValue,
    native_types,
    nonpyomo_leaf_types,
    native_numeric_types,
    value,
    nonlinear_expression,
    linear_expression,
    NegationExpression,
    NPV_NegationExpression,
    ExternalFunctionExpression,
    NPV_ExternalFunctionExpression,
    PowExpression,
    NPV_PowExpression,
    ProductExpression,
    NPV_ProductExpression,
    MonomialTermExpression,
    DivisionExpression,
    NPV_DivisionExpression,
    SumExpressionBase,
    NPV_SumExpression,
    SumExpression,
    Expr_ifExpression,
    NPV_Expr_ifExpression,
    UnaryFunctionExpression,
    NPV_UnaryFunctionExpression,
    AbsExpression,
    NPV_AbsExpression,
    LinearExpression,
    decompose_term,
    LinearDecompositionError,
    NPV_expression_types,
    Expr_if,
    ceil,
    floor,
    exp,
    log,
    log10,
    sqrt,
    sin,
    cos,
    tan,
    sinh,
    cosh,
    tanh,
    asin,
    acos,
    atan,
    asinh,
    acosh,
    atanh,
    # pyomo.core.expr.numvalue
    as_numeric,
    # pyomo.core.expr.logical_expr
    native_logical_types,
    BooleanValue,
    BooleanConstant,
    BooleanExpressionBase,
    lnot,
    equivalent,
    xor,
    implies,
    land,
    lor,
    exactly,
    atmost,
    atleast,
    UnaryBooleanExpression,
    NotExpression,
    BinaryBooleanExpression,
    EquivalenceExpression,
    XorExpression,
    ImplicationExpression,
    NaryBooleanExpression,
    AndExpression,
    OrExpression,
    ExactlyExpression,
    AtMostExpression,
    AtLeastExpression,
    special_boolean_atom_types,
    # pyomo.core.expr.relational_expr
    RelationalExpression,
    RangedExpression,
    InequalityExpression,
    EqualityExpression,
    inequality,
    # pyomo.core.expr.template_expr
    TemplateExpressionError,
    GetItemExpression,
    Numeric_GetItemExpression,
    Boolean_GetItemExpression,
    Structural_GetItemExpression,
    NPV_Numeric_GetItemExpression,
    NPV_Boolean_GetItemExpression,
    NPV_Structural_GetItemExpression,
    GetAttrExpression,
    Numeric_GetAttrExpression,
    Boolean_GetAttrExpression,
    Structural_GetAttrExpression,
    NPV_Numeric_GetAttrExpression,
    NPV_Boolean_GetAttrExpression,
    NPV_Structural_GetAttrExpression,
    CallExpression,
    TemplateSumExpression,
    IndexTemplate,
    resolve_template,
    ReplaceTemplateExpression,
    substitute_template_expression,
    substitute_getitem_with_param,
    substitute_template_with_value,
    templatize_rule,
    templatize_constraint,
    # pyomo.core.expr.visitor
    SymbolMap,
    StreamBasedExpressionVisitor,
    SimpleExpressionVisitor,
    ExpressionValueVisitor,
    replace_expressions,
    ExpressionReplacementVisitor,
    FixedExpressionError,
    NonConstantExpressionError,
    identify_components,
    identify_variables,
    identify_mutable_parameters,
)

_mode = Mode.CURRENT<|MERGE_RESOLUTION|>--- conflicted
+++ resolved
@@ -28,10 +28,7 @@
 
 from pyomo.core.expr import (
     Mode,
-<<<<<<< HEAD
-=======
     _mode,
->>>>>>> f96e90ca
     # from pyomo.core.expr.base
     ExpressionBase,
     # pyomo.core.expr.visitor
