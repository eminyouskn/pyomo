--- conflicted
+++ resolved
@@ -22,12 +22,8 @@
     sizeof_expression,
 )
 
-<<<<<<< HEAD
+
 class ExpressionBase(PyomoObject):
-=======
-
-class ExpressionBase(object):
->>>>>>> 63a3c602
     """The base class for all Pyomo expression systems.
 
     This class is used to define nodes in a general expression tree.
@@ -398,8 +394,8 @@
         """
         raise NotImplementedError(
             f"Derived expression ({self.__class__}) failed to "
-<<<<<<< HEAD
-            "implement _apply_operation()")
+            "implement _apply_operation()"
+        )
 
 
 class NPV_Mixin(object):
@@ -424,7 +420,8 @@
             return super().create_node_with_local_data(args, None)
         else:
             return super().create_node_with_local_data(
-                args, self.potentially_variable_base_class())
+                args, self.potentially_variable_base_class()
+            )
 
     def potentially_variable_base_class(self):
         cls = list(self.__class__.__bases__)
@@ -434,7 +431,7 @@
 
 
 class ExpressionArgs_Mixin(object):
-    __slots__ =  ('_args_',)
+    __slots__ = ('_args_',)
 
     def __init__(self, args):
         self._args_ = args
@@ -456,8 +453,4 @@
             of data returned as a list), as that breaks the promise of
             tree immutability.
         """
-        return self._args_
-=======
-            "implement _apply_operation()"
-        )
->>>>>>> 63a3c602
+        return self._args_