# -*- coding: utf-8 -*-
"""Utility functions and classes for the MindtPy solver."""
from __future__ import division
import logging
from math import fabs, floor, log
from pyomo.contrib.mindtpy.cut_generation import (add_oa_cuts,
                                                  add_nogood_cuts, add_affine_cuts)

from pyomo.common.collections import ComponentMap, ComponentSet
from pyomo.core import (Any, Binary, Block, Constraint, NonNegativeReals,
                        Objective, Reals, Suffix, Var, minimize, value, RangeSet, ConstraintList)
from pyomo.core.expr import differentiate
from pyomo.core.expr import current as EXPR
from pyomo.core.expr.numvalue import native_numeric_types
from pyomo.opt import SolverFactory
from pyomo.opt.results import ProblemSense
from pyomo.solvers.plugins.solvers.persistent_solver import PersistentSolver


class MindtPySolveData(object):
    """Data container to hold solve-instance data.
    Key attributes:
        - original_model: the original model that the user gave us to solve
        - working_model: the original model after preprocessing
    """
    pass


def model_is_valid(solve_data, config):
    """
    Determines whether the model is solveable by MindtPy.

    This function returns True if the given model is solveable by MindtPy (and performs some preprocessing such
    as moving the objective to the constraints).

    Parameters
    ----------
    solve_data: MindtPy Data Container
        data container that holds solve-instance data
    config: MindtPy configurations
        contains the specific configurations for the algorithm

    Returns
    -------
    Boolean value (True if model is solveable in MindtPy else False)
    """
    m = solve_data.working_model
    MindtPy = m.MindtPy_utils

    # Handle LP/NLP being passed to the solver
    prob = solve_data.results.problem
    if (prob.number_of_binary_variables == 0 and
        prob.number_of_integer_variables == 0 and
            prob.number_of_disjunctions == 0):
        config.logger.info('Problem has no discrete decisions.')
        obj = next(m.component_data_objects(ctype=Objective, active=True))
        if (any(c.body.polynomial_degree() not in (1, 0) for c in MindtPy.constraint_list) or
                obj.expr.polynomial_degree() not in (1, 0)):
            config.logger.info(
                "Your model is an NLP (nonlinear program). "
                "Using NLP solver %s to solve." % config.nlp_solver)
            SolverFactory(config.nlp_solver).solve(
                solve_data.original_model, tee=config.nlp_solver_tee, **config.nlp_solver_args)
            return False
        else:
            config.logger.info(
                "Your model is an LP (linear program). "
                "Using LP solver %s to solve." % config.mip_solver)
            mipopt = SolverFactory(config.mip_solver)
            if isinstance(mipopt, PersistentSolver):
                mipopt.set_instance(solve_data.original_model)
            if config.threads > 0:
                masteropt.options["threads"] = config.threads
            mipopt.solve(solve_data.original_model,
                         tee=config.mip_solver_tee, **config.mip_solver_args)
            return False

    if not hasattr(m, 'dual') and config.use_dual:  # Set up dual value reporting
        m.dual = Suffix(direction=Suffix.IMPORT)

    # TODO if any continuous variables are multiplied with binary ones,
    #  need to do some kind of transformation (Glover?) or throw an error message
    return True


def calc_jacobians(solve_data, config):
    """
    Generates a map of jacobians for the variables in the model

    This function generates a map of jacobians corresponding to the variables in the model and adds this
    ComponentMap to solve_data

    Parameters
    ----------
    solve_data: MindtPy Data Container
        data container that holds solve-instance data
    config: MindtPy configurations
        contains the specific configurations for the algorithm
    """
    # Map nonlinear_constraint --> Map(
    #     variable --> jacobian of constraint wrt. variable)
    solve_data.jacobians = ComponentMap()
    if config.differentiate_mode == "reverse_symbolic":
        mode = differentiate.Modes.reverse_symbolic
    elif config.differentiate_mode == "sympy":
        mode = differentiate.Modes.sympy
    for c in solve_data.mip.MindtPy_utils.constraint_list:
        if c.body.polynomial_degree() in (1, 0):
            continue  # skip linear constraints
        vars_in_constr = list(EXPR.identify_variables(c.body))
        jac_list = differentiate(
            c.body, wrt_list=vars_in_constr, mode=mode)
        solve_data.jacobians[c] = ComponentMap(
            (var, jac_wrt_var)
            for var, jac_wrt_var in zip(vars_in_constr, jac_list))


def add_feas_slacks(m, config):
    """
    Adds feasibility slack variables according to config.feasibility_norm (given an infeasible problem)

    Parameters
    ----------
    m: model
        Pyomo model
    config: ConfigBlock
        contains the specific configurations for the algorithm
    """
    MindtPy = m.MindtPy_utils
    # generate new constraints
    for i, constr in enumerate(MindtPy.constraint_list, 1):
        if constr.body.polynomial_degree() not in [0, 1]:
            if constr.has_ub():
                if config.feasibility_norm in {'L1', 'L2'}:
                    MindtPy.MindtPy_feas.feas_constraints.add(
                        constr.body - constr.upper
                        <= MindtPy.MindtPy_feas.slack_var[i])
                else:
                    MindtPy.MindtPy_feas.feas_constraints.add(
                        constr.body - constr.upper
                        <= MindtPy.MindtPy_feas.slack_var)
            if constr.has_lb():
                if config.feasibility_norm in {'L1', 'L2'}:
                    MindtPy.MindtPy_feas.feas_constraints.add(
                        constr.body - constr.lower
                        >= -MindtPy.MindtPy_feas.slack_var[i])
                else:
                    MindtPy.MindtPy_feas.feas_constraints.add(
                        constr.body - constr.lower
                        >= -MindtPy.MindtPy_feas.slack_var)


def var_bound_add(solve_data, config):
    """
    This function will add bounds for variables in nonlinear constraints if they are not bounded. (This is to avoid
    an unbounded master problem in the LP/NLP algorithm.) Thus, the model will be updated to include bounds for the
    unbounded variables in nonlinear constraints.

    Parameters
    ----------
    solve_data: MindtPy Data Container
        data container that holds solve-instance data
    config: ConfigBlock
        contains the specific configurations for the algorithm

    """
    m = solve_data.working_model
    MindtPy = m.MindtPy_utils
    for c in MindtPy.constraint_list:
        if c.body.polynomial_degree() not in (1, 0):
            for var in list(EXPR.identify_variables(c.body)):
                if var.has_lb() and var.has_ub():
                    continue
                elif not var.has_lb():
                    if var.is_integer():
                        var.setlb(-config.integer_var_bound - 1)
                    else:
                        var.setlb(-config.continuous_var_bound - 1)
                elif not var.has_ub():
                    if var.is_integer():
                        var.setub(config.integer_var_bound)
                    else:
                        var.setub(config.continuous_var_bound)


<<<<<<< HEAD
def generate_Norm2sq_objective_function(model, setpoint_model, discretes_only=False):
    """Generate objective for minimum euclidean distance to setpoint_model
    L2 distance of (x,y) = \sqrt{\sum_i (x_i - y_i)^2}
    discretes_only -- only optimize on distance between the discrete variables
    """
    var_filter = (lambda v: v[1].is_binary()) if discretes_only \
=======
def generate_norm2sq_objective_function(model, setpoint_model, discrete_only=False):
    """
    This function generates objective (FP-NLP subproblem) for minimum euclidean distance to setpoint_model
    L2 distance of (x,y) = \sqrt{\sum_i (x_i - y_i)^2}

    Parameters
    ----------
    model: Pyomo model
        the model that needs new objective function
    setpoint_model: Pyomo model
        the model that provides the base point for us to calculate the distance
    discrete_only: Bool
        only optimize on distance between the discrete variables
    TODO: remove setpoint_model
    """
    var_filter = (lambda v: v[1].is_integer()) if discrete_only \
>>>>>>> 4e8204f0
        else (lambda v: True)

    model_vars, setpoint_vars = zip(*filter(var_filter,
                                            zip(model.component_data_objects(Var),
                                                setpoint_model.component_data_objects(Var))))
    assert len(model_vars) == len(
<<<<<<< HEAD
        setpoint_vars), "Trying to generate Norm2 objective function for models with different number of variables"
=======
        setpoint_vars), "Trying to generate Squared Norm2 objective function for models with different number of variables"
>>>>>>> 4e8204f0

    return Objective(expr=(
        sum([(model_var - setpoint_var.value)**2
             for (model_var, setpoint_var) in
             zip(model_vars, setpoint_vars)])))


<<<<<<< HEAD
def generate_Norm1_objective_function(model, setpoint_model, discretes_only=False):
    """Generate objective for minimum Norm1 distance to setpoint model
    Norm1 distance of (x,y) = \sum_i |x_i - y_i|
    discretes_only -- only optimize on distance between the discrete variables
    """

    var_filter = (lambda v: v.is_binary()) if discretes_only \
=======
def generate_norm1_objective_function(model, setpoint_model, discrete_only=False):
    """
    This function generates objective (PF-OA master problem) for minimum Norm1 distance to setpoint_model
    Norm1 distance of (x,y) = \sum_i |x_i - y_i|

    Parameters
    ----------
    model: Pyomo model
        the model that needs new objective function
    setpoint_model: Pyomo model
        the model that provides the base point for us to calculate the distance
    discrete_only: Bool
        only optimize on distance between the discrete variables
    TODO: remove setpoint_model
    """

    var_filter = (lambda v: v.is_integer()) if discrete_only \
>>>>>>> 4e8204f0
        else (lambda v: True)
    model_vars = list(filter(var_filter, model.component_data_objects(Var)))
    setpoint_vars = list(
        filter(var_filter, setpoint_model.component_data_objects(Var)))
    assert len(model_vars) == len(
        setpoint_vars), "Trying to generate Norm1 objective function for models with different number of variables"
<<<<<<< HEAD
    if model.find_component('L1_objective_function') is not None:
        model.del_component('L1_objective_function')
    obj_blk = model.L1_objective_function = Block()

    obj_blk.L1_obj_var = Var(domain=Reals, bounds=(0, None))
    obj_blk.L1_obj_ub_idx = RangeSet(len(model_vars))
    obj_blk.L1_obj_ub_constr = Constraint(
        obj_blk.L1_obj_ub_idx, rule=lambda i: obj_blk.L1_obj_var >= 0)
    obj_blk.L1_obj_lb_idx = RangeSet(len(model_vars))
    obj_blk.L1_obj_lb_constr = Constraint(
        obj_blk.L1_obj_lb_idx, rule=lambda i: obj_blk.L1_obj_var >= 0)  # 'empty' constraint (will be set later)

    for (c_lb, c_ub, v_model, v_setpoint) in zip(obj_blk.L1_obj_lb_idx,
                                                 obj_blk.L1_obj_ub_idx,
                                                 model_vars,
                                                 setpoint_vars):
        obj_blk.L1_obj_lb_constr[c_lb].set_value(
            expr=v_model - v_setpoint.value >= -obj_blk.L1_obj_var)
        obj_blk.L1_obj_ub_constr[c_ub].set_value(
            expr=v_model - v_setpoint.value <= obj_blk.L1_obj_var)

    return Objective(expr=obj_blk.L1_obj_var)
=======
    if model.MindtPy_utils.find_component('L1_objective_function') is not None:
        model.MindtPy_utils.del_component('L1_objective_function')
    obj_blk = model.MindtPy_utils.L1_objective_function = Block()
    obj_blk.L1_obj_idx = RangeSet(len(model_vars))
    obj_blk.L1_obj_var = Var(
        obj_blk.L1_obj_idx, domain=Reals, bounds=(0, None))
    obj_blk.abs_reformulation = ConstraintList()
    for idx, v_model, v_setpoint in zip(obj_blk.L1_obj_idx, model_vars,
                                        setpoint_vars):
        obj_blk.abs_reformulation.add(
            expr=v_model - v_setpoint.value >= -obj_blk.L1_obj_var[idx])
        obj_blk.abs_reformulation.add(
            expr=v_model - v_setpoint.value <= obj_blk.L1_obj_var[idx])

    return Objective(expr=sum(obj_blk.L1_obj_var[idx] for idx in obj_blk.L1_obj_idx))

# TODO: this function is not called


def generate_norm_inf_objective_function(model, setpoint_model, discrete_only=False):
    """
    This function generates objective (PF-OA master problem) for minimum Norm Infinity distance to setpoint_model
    Norm-Infinity distance of (x,y) = \max_i |x_i - y_i|

    Parameters
    ----------
    model: Pyomo model
        the model that needs new objective function
    setpoint_model: Pyomo model
        the model that provides the base point for us to calculate the distance
    discrete_only: Bool
        only optimize on distance between the discrete variables
    TODO: remove setpoint_model
    """

    var_filter = (lambda v: v.is_integer()) if discrete_only \
        else (lambda v: True)
    model_vars = list(filter(var_filter, model.component_data_objects(Var)))
    setpoint_vars = list(
        filter(var_filter, setpoint_model.component_data_objects(Var)))
    assert len(model_vars) == len(
        setpoint_vars), "Trying to generate Norm Infinity objective function for models with different number of variables"
    if model.MindtPy_utils.find_component('L_infinity_objective_function') is not None:
        model.MindtPy_utils.del_component('L_infinity_objective_function')
    obj_blk = model.MindtPy_utils.L_infinity_objective_function = Block()
    obj_blk.L_infinity_obj_var = Var(domain=Reals, bounds=(0, None))
    obj_blk.abs_reformulation = ConstraintList()
    for v_model, v_setpoint in zip(model_vars,
                                   setpoint_vars):
        obj_blk.abs_reformulation.add(
            expr=v_model - v_setpoint.value >= -obj_blk.L_infinity_obj_var)
        obj_blk.abs_reformulation.add(
            expr=v_model - v_setpoint.value <= obj_blk.L_infinity_obj_var)

    return Objective(expr=obj_blk.L_infinity_obj_var)


def generate_norm1_norm_constraint(model, setpoint_model, config, discrete_only=True):
    """
    This function generates objective (PF-OA master problem) for minimum Norm1 distance to setpoint_model
    Norm1 distance of (x,y) = \sum_i |x_i - y_i|

    Parameters
    ----------
    model: Pyomo model
        the model that needs new objective function
    setpoint_model: Pyomo model
        the model that provides the base point for us to calculate the distance
    discrete_only: Bool
        only optimize on distance between the discrete variables
    TODO: remove setpoint_model
    """

    var_filter = (lambda v: v.is_integer()) if discrete_only \
        else (lambda v: True)
    model_vars = list(filter(var_filter, model.component_data_objects(Var)))
    setpoint_vars = list(
        filter(var_filter, setpoint_model.component_data_objects(Var)))
    assert len(model_vars) == len(
        setpoint_vars), "Trying to generate Norm1 norm constraint for models with different number of variables"
    # if model.MindtPy_utils.find_component('L1_objective_function') is not None:
    #     model.MindtPy_utils.del_component('L1_objective_function')
    norm_constraint_blk = model.MindtPy_utils.L1_norm_constraint = Block()
    norm_constraint_blk.L1_slack_idx = RangeSet(len(model_vars))
    norm_constraint_blk.L1_slack_var = Var(
        norm_constraint_blk.L1_slack_idx, domain=Reals, bounds=(0, None))
    norm_constraint_blk.abs_reformulation = ConstraintList()
    for idx, v_model, v_setpoint in zip(norm_constraint_blk.L1_slack_idx, model_vars,
                                        setpoint_vars):
        norm_constraint_blk.abs_reformulation.add(
            expr=v_model - v_setpoint.value >= -norm_constraint_blk.L1_slack_var[idx])
        norm_constraint_blk.abs_reformulation.add(
            expr=v_model - v_setpoint.value <= norm_constraint_blk.L1_slack_var[idx])
    rhs = config.fp_norm_constraint_coef * \
        sum(abs(v_model.value-v_setpoint.value)
            for v_model, v_setpoint in zip(model_vars, setpoint_vars))
    norm_constraint_blk.sum_slack = Constraint(
        expr=sum(norm_constraint_blk.L1_slack_var[idx] for idx in norm_constraint_blk.L1_slack_idx) <= rhs)
>>>>>>> 4e8204f0
<|MERGE_RESOLUTION|>--- conflicted
+++ resolved
@@ -183,14 +183,6 @@
                         var.setub(config.continuous_var_bound)
 
 
-<<<<<<< HEAD
-def generate_Norm2sq_objective_function(model, setpoint_model, discretes_only=False):
-    """Generate objective for minimum euclidean distance to setpoint_model
-    L2 distance of (x,y) = \sqrt{\sum_i (x_i - y_i)^2}
-    discretes_only -- only optimize on distance between the discrete variables
-    """
-    var_filter = (lambda v: v[1].is_binary()) if discretes_only \
-=======
 def generate_norm2sq_objective_function(model, setpoint_model, discrete_only=False):
     """
     This function generates objective (FP-NLP subproblem) for minimum euclidean distance to setpoint_model
@@ -207,18 +199,13 @@
     TODO: remove setpoint_model
     """
     var_filter = (lambda v: v[1].is_integer()) if discrete_only \
->>>>>>> 4e8204f0
         else (lambda v: True)
 
     model_vars, setpoint_vars = zip(*filter(var_filter,
                                             zip(model.component_data_objects(Var),
                                                 setpoint_model.component_data_objects(Var))))
     assert len(model_vars) == len(
-<<<<<<< HEAD
-        setpoint_vars), "Trying to generate Norm2 objective function for models with different number of variables"
-=======
         setpoint_vars), "Trying to generate Squared Norm2 objective function for models with different number of variables"
->>>>>>> 4e8204f0
 
     return Objective(expr=(
         sum([(model_var - setpoint_var.value)**2
@@ -226,15 +213,6 @@
              zip(model_vars, setpoint_vars)])))
 
 
-<<<<<<< HEAD
-def generate_Norm1_objective_function(model, setpoint_model, discretes_only=False):
-    """Generate objective for minimum Norm1 distance to setpoint model
-    Norm1 distance of (x,y) = \sum_i |x_i - y_i|
-    discretes_only -- only optimize on distance between the discrete variables
-    """
-
-    var_filter = (lambda v: v.is_binary()) if discretes_only \
-=======
 def generate_norm1_objective_function(model, setpoint_model, discrete_only=False):
     """
     This function generates objective (PF-OA master problem) for minimum Norm1 distance to setpoint_model
@@ -252,37 +230,12 @@
     """
 
     var_filter = (lambda v: v.is_integer()) if discrete_only \
->>>>>>> 4e8204f0
         else (lambda v: True)
     model_vars = list(filter(var_filter, model.component_data_objects(Var)))
     setpoint_vars = list(
         filter(var_filter, setpoint_model.component_data_objects(Var)))
     assert len(model_vars) == len(
         setpoint_vars), "Trying to generate Norm1 objective function for models with different number of variables"
-<<<<<<< HEAD
-    if model.find_component('L1_objective_function') is not None:
-        model.del_component('L1_objective_function')
-    obj_blk = model.L1_objective_function = Block()
-
-    obj_blk.L1_obj_var = Var(domain=Reals, bounds=(0, None))
-    obj_blk.L1_obj_ub_idx = RangeSet(len(model_vars))
-    obj_blk.L1_obj_ub_constr = Constraint(
-        obj_blk.L1_obj_ub_idx, rule=lambda i: obj_blk.L1_obj_var >= 0)
-    obj_blk.L1_obj_lb_idx = RangeSet(len(model_vars))
-    obj_blk.L1_obj_lb_constr = Constraint(
-        obj_blk.L1_obj_lb_idx, rule=lambda i: obj_blk.L1_obj_var >= 0)  # 'empty' constraint (will be set later)
-
-    for (c_lb, c_ub, v_model, v_setpoint) in zip(obj_blk.L1_obj_lb_idx,
-                                                 obj_blk.L1_obj_ub_idx,
-                                                 model_vars,
-                                                 setpoint_vars):
-        obj_blk.L1_obj_lb_constr[c_lb].set_value(
-            expr=v_model - v_setpoint.value >= -obj_blk.L1_obj_var)
-        obj_blk.L1_obj_ub_constr[c_ub].set_value(
-            expr=v_model - v_setpoint.value <= obj_blk.L1_obj_var)
-
-    return Objective(expr=obj_blk.L1_obj_var)
-=======
     if model.MindtPy_utils.find_component('L1_objective_function') is not None:
         model.MindtPy_utils.del_component('L1_objective_function')
     obj_blk = model.MindtPy_utils.L1_objective_function = Block()
@@ -380,5 +333,4 @@
         sum(abs(v_model.value-v_setpoint.value)
             for v_model, v_setpoint in zip(model_vars, setpoint_vars))
     norm_constraint_blk.sum_slack = Constraint(
-        expr=sum(norm_constraint_blk.L1_slack_var[idx] for idx in norm_constraint_blk.L1_slack_idx) <= rhs)
->>>>>>> 4e8204f0
+        expr=sum(norm_constraint_blk.L1_slack_var[idx] for idx in norm_constraint_blk.L1_slack_idx) <= rhs)