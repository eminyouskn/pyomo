--- conflicted
+++ resolved
@@ -99,11 +99,8 @@
                 # ESJ: HACK for now: also apply the reclassify
                 # transformation in this case
                 args.append('--transform=gdp.reclassify')
-<<<<<<< HEAD
-=======
             elif pp == 'cuttingplane':
                 args.append('--transform=gdp.cuttingplane')
->>>>>>> b38e052f
         args.append('-c')
         args.append('--symbolic-solver-labels')
         os.chdir(currdir)
