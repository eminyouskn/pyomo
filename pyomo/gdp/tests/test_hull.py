#  ___________________________________________________________________________
#
#  Pyomo: Python Optimization Modeling Objects
#  Copyright (c) 2008-2022
#  National Technology and Engineering Solutions of Sandia, LLC
#  Under the terms of Contract DE-NA0003525 with National Technology and
#  Engineering Solutions of Sandia, LLC, the U.S. Government retains certain
#  rights in this software.
#  This software is distributed under the 3-clause BSD License.
#  ___________________________________________________________________________

from pyomo.common.dependencies import dill_available
import pyomo.common.unittest as unittest
from pyomo.common.log import LoggingIntercept
import logging

from pyomo.environ import (TransformationFactory, Block, Set, Constraint, Var,
                           RealSet, ComponentMap, value, log, ConcreteModel,
                           Any, Suffix, SolverFactory, RangeSet, Param,
                           Objective, TerminationCondition, Reference)
<<<<<<< HEAD
from pyomo.core.expr.compare import assertExpressionsEqual
from pyomo.core.expr.sympy_tools import sympy_available
import pyomo.core.expr.current as EXPR
=======
from pyomo.core.expr.compare import assertExpressionsStructurallyEqual
from pyomo.core.base import constraint
>>>>>>> 32633342
from pyomo.repn import generate_standard_repn

from pyomo.gdp import Disjunct, Disjunction, GDP_Error
import pyomo.gdp.tests.models as models
import pyomo.gdp.tests.common_tests as ct

import random
from io import StringIO
import os
from os.path import abspath, dirname, join
currdir = dirname(abspath(__file__))
from filecmp import cmp

EPS = TransformationFactory('gdp.hull').CONFIG.EPS
linear_solvers = ct.linear_solvers

class CommonTests:
    def setUp(self):
        # set seed so we can test name collisions predictably
        random.seed(666)

    def diff_apply_to_and_create_using(self, model):
        ct.diff_apply_to_and_create_using(self, model, 'gdp.hull')

class TwoTermDisj(unittest.TestCase, CommonTests):
    def setUp(self):
        # set seed to test unique namer
        random.seed(666)

    def test_transformation_block(self):
        m = models.makeTwoTermDisj_Nonlinear()
        TransformationFactory('gdp.hull').apply_to(m)

        transBlock = m._pyomo_gdp_hull_reformulation
        self.assertIsInstance(transBlock, Block)
        lbub = transBlock.lbub
        self.assertIsInstance(lbub, Set)
        self.assertEqual(lbub, ['lb', 'ub', 'eq'])

        disjBlock = transBlock.relaxedDisjuncts
        self.assertIsInstance(disjBlock, Block)
        self.assertEqual(len(disjBlock), 2)

    def test_transformation_block_name_collision(self):
        ct.check_transformation_block_name_collision(self, 'hull')

    def test_disaggregated_vars(self):
        m = models.makeTwoTermDisj_Nonlinear()
        TransformationFactory('gdp.hull').apply_to(m)

        transBlock = m._pyomo_gdp_hull_reformulation
        disjBlock = transBlock.relaxedDisjuncts
        # same on both disjuncts
        for i in [0,1]:
            relaxationBlock = disjBlock[i]
            x = relaxationBlock.disaggregatedVars.x
            if i == 1: # this disjunct as x, w, and no y
                w = relaxationBlock.disaggregatedVars.w
                y = transBlock._disaggregatedVars[0]
            elif i == 0: # this disjunct as x, y, and no w
                y = relaxationBlock.disaggregatedVars.y
                w = transBlock._disaggregatedVars[1]
            # variables created (w and y can be Vars or VarDatas depending on
            # the disjunct)
            self.assertIs(w.ctype, Var)
            self.assertIsInstance(x, Var)
            self.assertIs(y.ctype, Var)
            # the are in reals
            self.assertIsInstance(w.domain, RealSet)
            self.assertIsInstance(x.domain, RealSet)
            self.assertIsInstance(y.domain, RealSet)
            # they don't have bounds
            self.assertEqual(w.lb, 0)
            self.assertEqual(w.ub, 7)
            self.assertEqual(x.lb, 0)
            self.assertEqual(x.ub, 8)
            self.assertEqual(y.lb, -10)
            self.assertEqual(y.ub, 0)

    def check_furman_et_al_denominator(self, expr, ind_var):
        self.assertEqual(expr._const, EPS)
        self.assertEqual(len(expr._args), 1)
        self.assertEqual(len(expr._coef), 1)
        self.assertEqual(expr._coef[0], 1 - EPS)
        self.assertIs(expr._args[0], ind_var)

    def test_transformed_constraint_nonlinear(self):
        m = models.makeTwoTermDisj_Nonlinear()
        TransformationFactory('gdp.hull').apply_to(m)

        disjBlock = m._pyomo_gdp_hull_reformulation.relaxedDisjuncts

        # the only constraint on the first block is the non-linear one
        disj1c = disjBlock[0].component("d[0].c")
        self.assertIsInstance(disj1c, Constraint)
        # we only have an upper bound
        self.assertEqual(len(disj1c), 1)
        cons = disj1c['ub']
        self.assertIsNone(cons.lower)
        self.assertEqual(cons.upper, 0)
        repn = generate_standard_repn(cons.body)
        self.assertFalse(repn.is_linear())
        self.assertEqual(len(repn.linear_vars), 1)
        # This is a weak test, but as good as any to ensure that the
        # substitution was done correctly
        EPS_1 = 1-EPS
        _disj = m._pyomo_gdp_hull_reformulation.relaxedDisjuncts[0]
        assertExpressionsEqual(
            self,
            cons.body,
            EXPR.SumExpression([
                EXPR.ProductExpression((
                    EXPR.LinearExpression([
                        EXPR.MonomialTermExpression((
                            EPS_1,
                            m.d[0].binary_indicator_var,
                        )),
                        EPS,
                    ]),
                    EXPR.SumExpression([
                        EXPR.DivisionExpression((
                            _disj.disaggregatedVars.x,
                            EXPR.LinearExpression([
                                EXPR.MonomialTermExpression((
                                    EPS_1,
                                    m.d[0].binary_indicator_var,
                                )),
                                EPS,
                            ]),
                        )),
                        EXPR.PowExpression((
                            EXPR.DivisionExpression((
                                _disj.disaggregatedVars.y,
                                EXPR.LinearExpression([
                                    EXPR.MonomialTermExpression((
                                        EPS_1,
                                        m.d[0].binary_indicator_var,
                                    )),
                                    EPS,
                                ]),
                            )),
                            2,
                        )),
                    ]),
                )),
                EXPR.NegationExpression((
                    EXPR.ProductExpression((
                        0.0,
                        EXPR.LinearExpression([
                            1,
                            EXPR.MonomialTermExpression((
                                -1,
                                m.d[0].binary_indicator_var,
                            )),
                        ])
                    )),
                )),
                EXPR.MonomialTermExpression((
                    -14.0,
                    m.d[0].binary_indicator_var,
                ))
            ])
        )

    def test_transformed_constraints_linear(self):
        m = models.makeTwoTermDisj_Nonlinear()
        TransformationFactory('gdp.hull').apply_to(m)

        disjBlock = m._pyomo_gdp_hull_reformulation.relaxedDisjuncts

        # the only constraint on the first block is the non-linear one
        c1 = disjBlock[1].component("d[1].c1")
        # has only lb
        self.assertEqual(len(c1), 1)
        cons = c1['lb']
        self.assertIsNone(cons.lower)
        self.assertEqual(cons.upper, 0)
        repn = generate_standard_repn(cons.body)
        self.assertTrue(repn.is_linear())
        self.assertEqual(len(repn.linear_vars), 2)
        ct.check_linear_coef(self, repn, disjBlock[1].disaggregatedVars.x, -1)
        ct.check_linear_coef(self, repn, m.d[1].indicator_var, 2)
        self.assertEqual(repn.constant, 0)
        self.assertEqual(disjBlock[1].disaggregatedVars.x.lb, 0)
        self.assertEqual(disjBlock[1].disaggregatedVars.x.ub, 8)

        c2 = disjBlock[1].component("d[1].c2")
        # 'eq' is preserved
        self.assertEqual(len(c2), 1)
        cons = c2['eq']
        self.assertEqual(cons.lower, 0)
        self.assertEqual(cons.upper, 0)
        repn = generate_standard_repn(cons.body)
        self.assertTrue(repn.is_linear())
        self.assertEqual(len(repn.linear_vars), 2)
        ct.check_linear_coef(self, repn, disjBlock[1].disaggregatedVars.w, 1)
        ct.check_linear_coef(self, repn, m.d[1].indicator_var, -3)
        self.assertEqual(repn.constant, 0)
        self.assertEqual(disjBlock[1].disaggregatedVars.w.lb, 0)
        self.assertEqual(disjBlock[1].disaggregatedVars.w.ub, 7)

        c3 = disjBlock[1].component("d[1].c3")
        # bounded inequality is split
        self.assertEqual(len(c3), 2)
        cons = c3['lb']
        self.assertIsNone(cons.lower)
        self.assertEqual(cons.upper, 0)
        repn = generate_standard_repn(cons.body)
        self.assertTrue(repn.is_linear())
        self.assertEqual(len(repn.linear_vars), 2)
        ct.check_linear_coef(self, repn, disjBlock[1].disaggregatedVars.x, -1)
        ct.check_linear_coef(self, repn, m.d[1].indicator_var, 1)
        self.assertEqual(repn.constant, 0)

        cons = c3['ub']
        self.assertIsNone(cons.lower)
        self.assertEqual(cons.upper, 0)
        repn = generate_standard_repn(cons.body)
        self.assertTrue(repn.is_linear())
        self.assertEqual(len(repn.linear_vars), 2)
        ct.check_linear_coef(self, repn, disjBlock[1].disaggregatedVars.x, 1)
        ct.check_linear_coef(self, repn, m.d[1].indicator_var, -3)
        self.assertEqual(repn.constant, 0)

    def check_bound_constraints_on_disjBlock(self, cons, disvar, indvar, lb,
                                             ub):
        self.assertIsInstance(cons, Constraint)

        # both lb and ub
        self.assertEqual(len(cons), 2)
        varlb = cons['lb']
        self.assertIsNone(varlb.lower)
        self.assertEqual(varlb.upper, 0)
        repn = generate_standard_repn(varlb.body)
        self.assertTrue(repn.is_linear())
        self.assertEqual(repn.constant, 0)
        self.assertEqual(len(repn.linear_vars), 2)
        ct.check_linear_coef(self, repn, indvar, lb)
        ct.check_linear_coef(self, repn, disvar, -1)

        varub = cons['ub']
        self.assertIsNone(varub.lower)
        self.assertEqual(varub.upper, 0)
        repn = generate_standard_repn(varub.body)
        self.assertTrue(repn.is_linear())
        self.assertEqual(repn.constant, 0)
        self.assertEqual(len(repn.linear_vars), 2)
        ct.check_linear_coef(self, repn, indvar, -ub)
        ct.check_linear_coef(self, repn, disvar, 1)

    def check_bound_constraints_on_disjunctionBlock(self, varlb, varub, disvar,
                                                    indvar, lb, ub):
        self.assertIsNone(varlb.lower)
        self.assertEqual(varlb.upper, 0)
        repn = generate_standard_repn(varlb.body)
        self.assertTrue(repn.is_linear())
        self.assertEqual(repn.constant, lb)
        self.assertEqual(len(repn.linear_vars), 2)
        ct.check_linear_coef(self, repn, indvar, -lb)
        ct.check_linear_coef(self, repn, disvar, -1)

        self.assertIsNone(varub.lower)
        self.assertEqual(varub.upper, 0)
        repn = generate_standard_repn(varub.body)
        self.assertTrue(repn.is_linear())
        self.assertEqual(repn.constant, -ub)
        self.assertEqual(len(repn.linear_vars), 2)
        ct.check_linear_coef(self, repn, indvar, ub)
        ct.check_linear_coef(self, repn, disvar, 1)

    def test_disaggregatedVar_bounds(self):
        m = models.makeTwoTermDisj_Nonlinear()
        TransformationFactory('gdp.hull').apply_to(m)

        transBlock = m._pyomo_gdp_hull_reformulation
        disjBlock = transBlock.relaxedDisjuncts
        for i in [0,1]:
            # check bounds constraints for each variable on each of the two
            # disjuncts.
            self.check_bound_constraints_on_disjBlock(
                disjBlock[i].x_bounds,
                disjBlock[i].disaggregatedVars.x,
                m.d[i].indicator_var, 1, 8)
            if i == 1: # this disjunct has x, w, and no y
                self.check_bound_constraints_on_disjBlock(
                    disjBlock[i].w_bounds,
                    disjBlock[i].disaggregatedVars.w,
                    m.d[i].indicator_var, 2, 7)
                self.check_bound_constraints_on_disjunctionBlock(
                    transBlock._boundsConstraints[0,'lb'],
                    transBlock._boundsConstraints[0,'ub'],
                    transBlock._disaggregatedVars[0],
                    m.d[0].indicator_var, -10, -3)
            elif i == 0: # this disjunct has x, y, and no w
                self.check_bound_constraints_on_disjBlock(
                    disjBlock[i].y_bounds,
                    disjBlock[i].disaggregatedVars.y,
                    m.d[i].indicator_var, -10, -3)
                self.check_bound_constraints_on_disjunctionBlock(
                    transBlock._boundsConstraints[1,'lb'],
                    transBlock._boundsConstraints[1,'ub'],
                    transBlock._disaggregatedVars[1],
                    m.d[1].indicator_var, 2, 7)

    def test_error_for_or(self):
        m = models.makeTwoTermDisj_Nonlinear()
        m.disjunction.xor = False

        self.assertRaisesRegex(
            GDP_Error,
            "Cannot do hull reformulation for Disjunction "
            "'disjunction' with OR constraint.  Must be an XOR!*",
            TransformationFactory('gdp.hull').apply_to,
            m)

    def check_disaggregation_constraint(self, cons, var, disvar1, disvar2):
        repn = generate_standard_repn(cons.body)
        self.assertEqual(cons.lower, 0)
        self.assertEqual(cons.upper, 0)
        self.assertEqual(len(repn.linear_vars), 3)
        ct.check_linear_coef(self, repn, var, 1)
        ct.check_linear_coef(self, repn, disvar1, -1)
        ct.check_linear_coef(self, repn, disvar2, -1)

    def test_disaggregation_constraint(self):
        m = models.makeTwoTermDisj_Nonlinear()
        hull = TransformationFactory('gdp.hull')
        hull.apply_to(m)
        transBlock = m._pyomo_gdp_hull_reformulation
        disjBlock = transBlock.relaxedDisjuncts

        self.check_disaggregation_constraint(
            hull.get_disaggregation_constraint(m.w, m.disjunction), m.w,
            disjBlock[1].disaggregatedVars.w, transBlock._disaggregatedVars[1])
        self.check_disaggregation_constraint(
            hull.get_disaggregation_constraint(m.x, m.disjunction), m.x,
            disjBlock[0].disaggregatedVars.x, disjBlock[1].disaggregatedVars.x)
        self.check_disaggregation_constraint(
            hull.get_disaggregation_constraint(m.y, m.disjunction), m.y,
            disjBlock[0].disaggregatedVars.y, transBlock._disaggregatedVars[0])

    def test_xor_constraint_mapping(self):
        ct.check_xor_constraint_mapping(self, 'hull')

    def test_xor_constraint_mapping_two_disjunctions(self):
        ct.check_xor_constraint_mapping_two_disjunctions(self, 'hull')

    def test_transformed_disjunct_mappings(self):
        ct.check_disjunct_mapping(self, 'hull')

    def test_transformed_constraint_mappings(self):
        # ESJ: Letting bigm and hull test their own constraint mappings
        # because, though the paradigm is the same, hull doesn't always create
        # a transformed constraint when it can instead accomplish an x == 0
        # constraint by fixing the disaggregated variable.
        m = models.makeTwoTermDisj_Nonlinear()
        hull = TransformationFactory('gdp.hull')
        hull.apply_to(m)

        disjBlock = m._pyomo_gdp_hull_reformulation.relaxedDisjuncts

        # first disjunct
        orig1 = m.d[0].c
        trans1 = disjBlock[0].component("d[0].c")
        self.assertIs(hull.get_src_constraint(trans1), orig1)
        self.assertIs(hull.get_src_constraint(trans1['ub']), orig1)
        trans_list = hull.get_transformed_constraints(orig1)
        self.assertEqual(len(trans_list), 1)
        self.assertIs(trans_list[0], trans1['ub'])

        # second disjunct

        # first constraint
        orig1 = m.d[1].c1
        trans1 = disjBlock[1].component("d[1].c1")
        self.assertIs(hull.get_src_constraint(trans1), orig1)
        self.assertIs(hull.get_src_constraint(trans1['lb']), orig1)
        trans_list = hull.get_transformed_constraints(orig1)
        self.assertEqual(len(trans_list), 1)
        self.assertIs(trans_list[0], trans1['lb'])

        # second constraint
        orig2 = m.d[1].c2
        trans2 = disjBlock[1].component("d[1].c2")
        self.assertIs(hull.get_src_constraint(trans2), orig2)
        self.assertIs(hull.get_src_constraint(trans2['eq']), orig2)
        trans_list = hull.get_transformed_constraints(orig2)
        self.assertEqual(len(trans_list), 1)
        self.assertIs(trans_list[0], trans2['eq'])

        # third constraint
        orig3 = m.d[1].c3
        trans3 = disjBlock[1].component("d[1].c3")
        self.assertIs(hull.get_src_constraint(trans3), orig3)
        self.assertIs(hull.get_src_constraint(trans3['lb']), orig3)
        self.assertIs(hull.get_src_constraint(trans3['ub']), orig3)
        trans_list = hull.get_transformed_constraints(orig3)
        self.assertEqual(len(trans_list), 2)
        self.assertIs(trans_list[0], trans3['lb'])
        self.assertIs(trans_list[1], trans3['ub'])

    def test_disaggregatedVar_mappings(self):
        m = models.makeTwoTermDisj_Nonlinear()
        hull = TransformationFactory('gdp.hull')
        hull.apply_to(m)

        transBlock = m._pyomo_gdp_hull_reformulation
        disjBlock = transBlock.relaxedDisjuncts

        for i in [0,1]:
            mappings = ComponentMap()
            mappings[m.x] = disjBlock[i].disaggregatedVars.x
            if i == 1: # this disjunct as x, w, and no y
                mappings[m.w] = disjBlock[i].disaggregatedVars.w
                mappings[m.y] = transBlock._disaggregatedVars[0]
            elif i == 0: # this disjunct as x, y, and no w
                mappings[m.y] = disjBlock[i].disaggregatedVars.y
                mappings[m.w] = transBlock._disaggregatedVars[1]

            for orig, disagg in mappings.items():
                self.assertIs(hull.get_src_var(disagg), orig)
                self.assertIs(hull.get_disaggregated_var(orig, m.d[i]), disagg)

    def test_bigMConstraint_mappings(self):
        m = models.makeTwoTermDisj_Nonlinear()
        hull = TransformationFactory('gdp.hull')
        hull.apply_to(m)

        transBlock = m._pyomo_gdp_hull_reformulation
        disjBlock = transBlock.relaxedDisjuncts

        for i in [0,1]:
            mappings = ComponentMap()
            mappings[disjBlock[i].disaggregatedVars.x] = disjBlock[i].x_bounds
            if i == 1: # this disjunct has x, w, and no y
                mappings[disjBlock[i].disaggregatedVars.w] = disjBlock[i].\
                                                             w_bounds
                mappings[transBlock._disaggregatedVars[0]] = Reference(
                    transBlock._boundsConstraints[0,...])
            elif i == 0: # this disjunct has x, y, and no w
                mappings[disjBlock[i].disaggregatedVars.y] = disjBlock[i].\
                                                             y_bounds
                mappings[transBlock._disaggregatedVars[1]] = Reference(
                    transBlock._boundsConstraints[1,...])
            for var, cons in mappings.items():
                returned_cons =  hull.get_var_bounds_constraint(var)
                # This sometimes refers a reference to the right part of a
                # larger indexed constraint, so the indexed constraints
                # themselves might not be the same object. The ConstraintDatas
                # are though:
                for key, constraintData in cons.items():
                    self.assertIs(returned_cons[key], constraintData)

    def test_create_using_nonlinear(self):
        m = models.makeTwoTermDisj_Nonlinear()
        self.diff_apply_to_and_create_using(m)

    # [ESJ 02/14/2020] In order to match bigm and the (unfortunate) expectation
    # we have established, we never decide something is local based on where it
    # is declared. We treat variables declared on Disjuncts as if they are
    # declared globally. We need to use the bounds as if they are global and
    # also disaggregate the variable
    def test_locally_declared_var_bounds_used_globally(self):
        m = models.localVar()
        hull = TransformationFactory('gdp.hull')
        hull.apply_to(m)

        # check that we used the bounds on the local variable as if they are
        # global. Which means checking the bounds constraints...
        y_disagg = m.disj2.transformation_block.disaggregatedVars.component(
            "disj2.y")
        cons = hull.get_var_bounds_constraint(y_disagg)
        lb = cons['lb']
        self.assertIsNone(lb.lower)
        self.assertEqual(value(lb.upper), 0)
        repn = generate_standard_repn(lb.body)
        self.assertTrue(repn.is_linear())
        ct.check_linear_coef(self, repn, m.disj2.indicator_var, 1)
        ct.check_linear_coef(self, repn, y_disagg, -1)

        ub = cons['ub']
        self.assertIsNone(ub.lower)
        self.assertEqual(value(ub.upper), 0)
        repn = generate_standard_repn(ub.body)
        self.assertTrue(repn.is_linear())
        ct.check_linear_coef(self, repn, y_disagg, 1)
        ct.check_linear_coef(self, repn, m.disj2.indicator_var, -3)

    def test_locally_declared_variables_disaggregated(self):
        m = models.localVar()

        hull = TransformationFactory('gdp.hull')
        hull.apply_to(m)

        # two birds one stone: test the mappings too
        disj1y = hull.get_disaggregated_var(m.disj2.y, m.disj1)
        disj2y = hull.get_disaggregated_var(m.disj2.y, m.disj2)
        self.assertIs(disj1y,
                      m.disj1.transformation_block.parent_block().\
                      _disaggregatedVars[0])
        self.assertIs(disj2y,
                      m.disj2.transformation_block.disaggregatedVars.\
                      component("disj2.y"))
        self.assertIs(hull.get_src_var(disj1y), m.disj2.y)
        self.assertIs(hull.get_src_var(disj2y), m.disj2.y)

    def test_global_vars_local_to_a_disjunction_disaggregated(self):
        # The point of this is that where a variable is declared has absolutely
        # nothing to do with whether or not it should be disaggregated. With the
        # only exception being that we can tell disaggregated variables and we
        # know they are really and truly local to only one disjunct (EVER, in
        # the whole model) because we declared them.

        # So here, for some perverse reason, we declare the variables on disj1,
        # but we use them in disj2. Both of them need to be disaggregated in
        # both disjunctions though: Neither is local. (And, unless we want to do
        # a search of the whole model (or disallow this kind of insanity) we
        # can't be smarter because what if you transformed this one disjunction
        # at a time? You can never assume a variable isn't used elsewhere in the
        # model, and if it is, you must disaggregate it.)
        m = ConcreteModel()
        m.disj1 = Disjunct()
        m.disj1.x = Var(bounds=(1, 10))
        m.disj1.y = Var(bounds=(2, 11))
        m.disj1.cons1 = Constraint(expr=m.disj1.x + m.disj1.y <= 5)
        m.disj2 = Disjunct()
        m.disj2.cons = Constraint(expr=m.disj1.y >= 8)
        m.disjunction1 = Disjunction(expr=[m.disj1, m.disj2])

        m.disj3 = Disjunct()
        m.disj3.cons = Constraint(expr=m.disj1.x >= 7)
        m.disj4 = Disjunct()
        m.disj4.cons = Constraint(expr=m.disj1.y == 3)
        m.disjunction2 = Disjunction(expr=[m.disj3, m.disj4])

        hull = TransformationFactory('gdp.hull')
        hull.apply_to(m)
        # check that all the variables are disaggregated
        # disj1 has both x and y
        disj = m.disj1
        transBlock = disj.transformation_block
        varBlock = transBlock.disaggregatedVars
        self.assertEqual(len([v for v in
                              varBlock.component_data_objects(Var)]), 2)
        x = varBlock.component("disj1.x")
        y = varBlock.component("disj1.y")
        self.assertIsInstance(x, Var)
        self.assertIsInstance(y, Var)
        self.assertIs(hull.get_disaggregated_var(m.disj1.x, disj), x)
        self.assertIs(hull.get_src_var(x), m.disj1.x)
        self.assertIs(hull.get_disaggregated_var(m.disj1.y, disj), y)
        self.assertIs(hull.get_src_var(y), m.disj1.y)
        # disj2 and disj4 have just y
        for disj in [m.disj2, m.disj4]:
            transBlock = disj.transformation_block
            varBlock = transBlock.disaggregatedVars
            self.assertEqual(len([v for v in
                                  varBlock.component_data_objects(Var)]), 1)
            y = varBlock.component("disj1.y")
            self.assertIsInstance(y, Var)
            self.assertIs(hull.get_disaggregated_var(m.disj1.y, disj), y)
            self.assertIs(hull.get_src_var(y), m.disj1.y)
        # disj3 has just x
        disj = m.disj3
        transBlock = disj.transformation_block
        varBlock = transBlock.disaggregatedVars
        self.assertEqual(len([v for v in
                              varBlock.component_data_objects(Var)]), 1)
        x = varBlock.component("disj1.x")
        self.assertIsInstance(x, Var)
        self.assertIs(hull.get_disaggregated_var(m.disj1.x, disj), x)
        self.assertIs(hull.get_src_var(x), m.disj1.x)

        # there is a spare x on disjunction1's block
        x2 = m.disjunction1.algebraic_constraint.parent_block().\
             _disaggregatedVars[2]
        self.assertIs(hull.get_disaggregated_var(m.disj1.x, m.disj2), x2)
        self.assertIs(hull.get_src_var(x2), m.disj1.x)

        # and both a spare x and y on disjunction2's block
        x2 = m.disjunction2.algebraic_constraint.parent_block().\
             _disaggregatedVars[0]
        y1 = m.disjunction2.algebraic_constraint.parent_block().\
             _disaggregatedVars[1]
        self.assertIs(hull.get_disaggregated_var(m.disj1.x, m.disj4), x2)
        self.assertIs(hull.get_src_var(x2), m.disj1.x)
        self.assertIs(hull.get_disaggregated_var(m.disj1.y, m.disj3), y1)
        self.assertIs(hull.get_src_var(y1), m.disj1.y)

    def check_name_collision_disaggregated_vars(self, m, disj):
        hull = TransformationFactory('gdp.hull')
        transBlock = disj.transformation_block
        varBlock = transBlock.disaggregatedVars
        self.assertEqual(len([v for v in
                              varBlock.component_data_objects(Var)]), 2)
        # ESJ: This is not what I expected. *Can* we still get name collisions,
        # if we're using a fully qualified name here?
        x2 = varBlock.component("'disj1.x'")
        x = varBlock.component("disj1.x")
        x_orig = m.component("disj1.x")
        self.assertIsInstance(x, Var)
        self.assertIsInstance(x2, Var)
        self.assertIs(hull.get_disaggregated_var(m.disj1.x, disj), x)
        self.assertIs(hull.get_src_var(x), m.disj1.x)
        self.assertIs(hull.get_disaggregated_var(x_orig, disj), x2)
        self.assertIs(hull.get_src_var(x2), x_orig)

    def test_disaggregated_var_name_collision(self):
        # same model as the test above, but now I am putting what was disj1.y as
        # m.'disj1.x', just to invite disaster, and adding constraints that
        # involve all the variables so they will all be disaggregated on the
        # Disjunct
        m = ConcreteModel()
        x = Var(bounds=(2, 11))
        m.add_component("disj1.x", x)
        m.disj1 = Disjunct()
        m.disj1.x = Var(bounds=(1, 10))
        m.disj1.cons1 = Constraint(expr=m.disj1.x + x <= 5)
        m.disj2 = Disjunct()
        m.disj2.cons = Constraint(expr=x >= 8)
        m.disj2.cons1 = Constraint(expr=m.disj1.x == 3)
        m.disjunction1 = Disjunction(expr=[m.disj1, m.disj2])

        m.disj3 = Disjunct()
        m.disj3.cons = Constraint(expr=m.disj1.x >= 7)
        m.disj3.cons1 = Constraint(expr=x >= 10)
        m.disj4 = Disjunct()
        m.disj4.cons = Constraint(expr=x == 3)
        m.disj4.cons1 = Constraint(expr=m.disj1.x == 4)
        m.disjunction2 = Disjunction(expr=[m.disj3, m.disj4])

        hull = TransformationFactory('gdp.hull')
        hull.apply_to(m)
        for disj in (m.disj1, m.disj2, m.disj3, m.disj4):
            self.check_name_collision_disaggregated_vars(m, disj)

    def test_do_not_transform_user_deactivated_disjuncts(self):
        ct.check_user_deactivated_disjuncts(self, 'hull')

    def test_improperly_deactivated_disjuncts(self):
        ct.check_improperly_deactivated_disjuncts(self, 'hull')

    def test_do_not_transform_userDeactivated_IndexedDisjunction(self):
        ct.check_do_not_transform_userDeactivated_indexedDisjunction(self,
                                                                     'hull')

    def test_disjunction_deactivated(self):
        ct.check_disjunction_deactivated(self, 'hull')

    def test_disjunctDatas_deactivated(self):
        ct.check_disjunctDatas_deactivated(self, 'hull')

    def test_deactivated_constraints(self):
        ct.check_deactivated_constraints(self, 'hull')

    def check_no_double_transformation(self):
        ct.check_do_not_transform_twice_if_disjunction_reactivated(self,
                                                                   'hull')

    def test_indicator_vars(self):
        ct.check_indicator_vars(self, 'hull')

    def test_xor_constraints(self):
        ct.check_xor_constraint(self, 'hull')

    def test_unbounded_var_error(self):
        m = models.makeTwoTermDisj_Nonlinear()
        # no bounds
        m.w.setlb(None)
        m.w.setub(None)
        self.assertRaisesRegex(
            GDP_Error,
            "Variables that appear in disjuncts must be "
            "bounded in order to use the hull "
            "transformation! Missing bound for w.*",
            TransformationFactory('gdp.hull').apply_to,
            m)

    def check_threeTermDisj_IndexedConstraints(self, m, lb):
        transBlock = m._pyomo_gdp_hull_reformulation

        # 2 blocks: the original Disjunct and the transformation block
        self.assertEqual(
            len(list(m.component_objects(Block, descend_into=False))), 1)
        self.assertEqual(
            len(list(m.component_objects(Disjunct))), 1)

        # Each relaxed disjunct should have i disaggregated vars and i "d[i].c"
        # Constraints
        for i in [1,2,3]:
            relaxed = transBlock.relaxedDisjuncts[i-1]
            self.assertEqual(
                len(list(relaxed.disaggregatedVars.component_objects( Var))), i)
            self.assertEqual(
                len(list(relaxed.disaggregatedVars.component_data_objects(
                    Var))), i)
            # we always have the x[1] bounds constraint, then however many
            # original constraints were on the Disjunct
            self.assertEqual(
                len(list(relaxed.component_objects(Constraint))), 1+i)
            if lb == 0:
                # i bounds constraints and i transformed constraints
                self.assertEqual(
                    len(list(relaxed.component_data_objects(Constraint))), i+i)
            else:
                # 2*i bounds constraints and i transformed constraints
                self.assertEqual(
                    len(list(relaxed.component_data_objects(Constraint))),
                    2*i+i)

            self.assertEqual(len(relaxed.component('d[%s].c'%i)), i)

        # the remaining disaggregated variables are on the disjunction
        # transformation block
        self.assertEqual(len(list(transBlock.component_objects(
            Var, descend_into=False))), 1)
        self.assertEqual(len(list(transBlock.component_data_objects(
            Var, descend_into=False))), 2)
        # as are the XOR, reaggregation and their bounds constraints
        self.assertEqual(len(list(transBlock.component_objects(
            Constraint, descend_into=False))), 3)

        if lb == 0:
            # 3 reaggregation + 2 bounds + 1 xor (because one bounds constraint
            # is on the parent transformation block, and we don't need lb
            # constraints if lb = 0)
            self.assertEqual(len(list(transBlock.component_data_objects(
                Constraint, descend_into=False))), 6)
        else:
            # 3 reaggregation + 4 bounds + 1 xor
            self.assertEqual(len(list(transBlock.component_data_objects(
                Constraint, descend_into=False))), 8)

    def test_indexed_constraints_in_disjunct(self):
        m = models.makeThreeTermDisj_IndexedConstraints()

        TransformationFactory('gdp.hull').apply_to(m)

        self.check_threeTermDisj_IndexedConstraints(m, lb=0)

    def test_virtual_indexed_constraints_in_disjunct(self):
        m = ConcreteModel()
        m.I = [1,2,3]
        m.x = Var(m.I, bounds=(-1,10))
        def d_rule(d,j):
            m = d.model()
            d.c = Constraint(Any)
            for k in range(j):
                d.c[k+1] = m.x[k+1] >= k+1
        m.d = Disjunct(m.I, rule=d_rule)
        m.disjunction = Disjunction(expr=[m.d[i] for i in m.I])

        TransformationFactory('gdp.hull').apply_to(m)

        self.check_threeTermDisj_IndexedConstraints(m, lb=-1)

    def test_do_not_transform_deactivated_constraintDatas(self):
        m = models.makeTwoTermDisj_IndexedConstraints()
        m.a[1].setlb(0)
        m.a[1].setub(100)
        m.a[2].setlb(0)
        m.a[2].setub(100)
        m.b.simpledisj1.c[1].deactivate()
        hull = TransformationFactory('gdp.hull')
        hull.apply_to(m)
        # can't ask for simpledisj1.c[1]: it wasn't transformed
        log = StringIO()
        with LoggingIntercept(log, 'pyomo.gdp', logging.ERROR):
            self.assertRaisesRegex(
                KeyError,
                r".*b.simpledisj1.c\[1\]",
                hull.get_transformed_constraints,
                m.b.simpledisj1.c[1])
        self.assertRegex(log.getvalue(),
                         r".*Constraint 'b.simpledisj1.c\[1\]' has not "
                         r"been transformed.")

        # this fixes a[2] to 0, so we should get the disggregated var
        transformed = hull.get_transformed_constraints(m.b.simpledisj1.c[2])
        self.assertEqual(len(transformed), 1)
        disaggregated_a2 = hull.get_disaggregated_var(m.a[2], m.b.simpledisj1)
        self.assertIs(transformed[0], disaggregated_a2)
        self.assertIsInstance(disaggregated_a2, Var)
        self.assertTrue(disaggregated_a2.is_fixed())
        self.assertEqual(value(disaggregated_a2), 0)

        transformed = hull.get_transformed_constraints(m.b.simpledisj2.c[1])
        # simpledisj2.c[1] is a <= constraint
        self.assertEqual(len(transformed), 1)
        self.assertIs(transformed[0],
                      m.b.simpledisj2.transformation_block.\
                      component("b.simpledisj2.c")[(1,'ub')])

        transformed = hull.get_transformed_constraints(m.b.simpledisj2.c[2])
        # simpledisj2.c[2] is a <= constraint
        self.assertEqual(len(transformed), 1)
        self.assertIs(transformed[0],
                      m.b.simpledisj2.transformation_block.\
                      component("b.simpledisj2.c")[(2,'ub')])


class MultiTermDisj(unittest.TestCase, CommonTests):
    def test_xor_constraint(self):
        ct.check_three_term_xor_constraint(self, 'hull')

    def test_create_using(self):
        m = models.makeThreeTermIndexedDisj()
        self.diff_apply_to_and_create_using(m)

    def test_do_not_disaggregate_more_than_necessary(self):
        m = models.makeThreeTermDisjunctionWithOneVarInOneDisjunct()
        hull = TransformationFactory('gdp.hull')
        hull.apply_to(m)

        # check that there are only two disaggregated copies of x
        x1 = hull.get_disaggregated_var(m.x, m.d1)
        self.assertEqual(x1.lb, -2)
        self.assertEqual(x1.ub, 8)
        self.assertIs(hull.get_src_var(x1), m.x)

        x2 = m.disjunction.algebraic_constraint.parent_block().\
             _disaggregatedVars[0]
        self.assertIs(hull.get_src_var(x2), m.x)
        self.assertIs(hull.get_disaggregated_var(m.x, m.d2), x2)
        self.assertIs(hull.get_disaggregated_var(m.x, m.d3), x2)

        # check the bounds constraints for the second copy of x
        bounds = hull.get_var_bounds_constraint(x2)
        self.assertEqual(len(bounds), 2)
        # -2(1 - d1.indicator_var) <= x2
        self.assertIsNone(bounds['lb'].lower)
        self.assertEqual(bounds['lb'].upper, 0)
        repn = generate_standard_repn(bounds['lb'].body)
        self.assertTrue(repn.is_linear())
        self.assertEqual(len(repn.linear_vars), 2)
        self.assertIs(repn.linear_vars[1], x2)
        self.assertIs(repn.linear_vars[0],
                      m.d1.indicator_var.get_associated_binary())
        self.assertEqual(repn.linear_coefs[0], 2)
        self.assertEqual(repn.linear_coefs[1], -1)
        self.assertEqual(repn.constant, -2)
        # x2 <= 8(1 - d1.indicator_var)
        self.assertIsNone(bounds['ub'].lower)
        self.assertEqual(bounds['ub'].upper, 0)
        repn = generate_standard_repn(bounds['ub'].body)
        self.assertTrue(repn.is_linear())
        self.assertEqual(len(repn.linear_vars), 2)
        self.assertIs(repn.linear_vars[0], x2)
        self.assertIs(repn.linear_vars[1],
                      m.d1.indicator_var.get_associated_binary())
        self.assertEqual(repn.linear_coefs[1], 8)
        self.assertEqual(repn.linear_coefs[0], 1)
        self.assertEqual(repn.constant, -8)

        # check the disaggregation constraint
        c = hull.get_disaggregation_constraint(m.x, m.disjunction)
        self.assertEqual(c.lower, 0)
        self.assertEqual(c.upper, 0)
        repn = generate_standard_repn(c.body)
        self.assertTrue(repn.is_linear())
        self.assertEqual(len(repn.linear_vars), 3)
        self.assertIs(repn.linear_vars[0], m.x)
        self.assertIs(repn.linear_vars[1], x2)
        self.assertIs(repn.linear_vars[2], x1)
        self.assertEqual(repn.linear_coefs[0], 1)
        self.assertEqual(repn.linear_coefs[1], -1)
        self.assertEqual(repn.linear_coefs[2], -1)
        self.assertEqual(repn.constant, 0)

class IndexedDisjunction(unittest.TestCase, CommonTests):
    def setUp(self):
        # set seed so we can test name collisions predictably
        random.seed(666)

    def test_disaggregation_constraints(self):
        m = models.makeTwoTermIndexedDisjunction()
        hull = TransformationFactory('gdp.hull')
        hull.apply_to(m)
        relaxedDisjuncts = m._pyomo_gdp_hull_reformulation.relaxedDisjuncts

        disaggregatedVars = {
            1: [hull.get_disaggregated_var(m.x[1], m.disjunct[1, 'a']),
                hull.get_disaggregated_var(m.x[1], m.disjunct[1, 'b'])],
            2: [hull.get_disaggregated_var(m.x[2], m.disjunct[2, 'a']),
                hull.get_disaggregated_var(m.x[2], m.disjunct[2, 'b'])],
            3: [hull.get_disaggregated_var(m.x[3], m.disjunct[3, 'a']),
                hull.get_disaggregated_var(m.x[3], m.disjunct[3, 'b'])],
        }

        for i, disVars in disaggregatedVars.items():
            cons = hull.get_disaggregation_constraint(m.x[i],
                                                       m.disjunction[i])
            self.assertEqual(cons.lower, 0)
            self.assertEqual(cons.upper, 0)
            repn = generate_standard_repn(cons.body)
            self.assertTrue(repn.is_linear())
            self.assertEqual(repn.constant, 0)
            self.assertEqual(len(repn.linear_vars), 3)
            ct.check_linear_coef(self, repn, m.x[i], 1)
            ct.check_linear_coef(self, repn, disVars[0], -1)
            ct.check_linear_coef(self, repn, disVars[1], -1)

    def test_disaggregation_constraints_tuple_indices(self):
        m = models.makeTwoTermMultiIndexedDisjunction()
        hull = TransformationFactory('gdp.hull')
        hull.apply_to(m)
        relaxedDisjuncts = m._pyomo_gdp_hull_reformulation.relaxedDisjuncts

        disaggregatedVars = {
            (1,'A'):
            [hull.get_disaggregated_var(m.a[1,'A'], m.disjunct[0,1,'A']),
             hull.get_disaggregated_var(m.a[1,'A'], m.disjunct[1,1,'A'])],
            (1,'B'):
            [hull.get_disaggregated_var(m.a[1,'B'], m.disjunct[0,1,'B']),
             hull.get_disaggregated_var(m.a[1,'B'], m.disjunct[1,1,'B'])],
            (2,'A'):
            [hull.get_disaggregated_var(m.a[2,'A'], m.disjunct[0,2,'A']),
             hull.get_disaggregated_var(m.a[2,'A'], m.disjunct[1,2,'A'])],
            (2,'B'):
            [hull.get_disaggregated_var(m.a[2,'B'], m.disjunct[0,2,'B']),
             hull.get_disaggregated_var(m.a[2,'B'], m.disjunct[1,2,'B'])],
        }

        for i, disVars in disaggregatedVars.items():
            cons = hull.get_disaggregation_constraint(m.a[i],
                                                       m.disjunction[i])
            self.assertEqual(cons.lower, 0)
            self.assertEqual(cons.upper, 0)
            # NOTE: fixed variables are evaluated here.
            repn = generate_standard_repn(cons.body)
            self.assertTrue(repn.is_linear())
            self.assertEqual(repn.constant, 0)
            # The flag=1 disjunct disaggregated variable is fixed to 0, so the
            # below is actually correct:
            self.assertEqual(len(repn.linear_vars), 2)
            ct.check_linear_coef(self, repn, m.a[i], 1)
            ct.check_linear_coef(self, repn, disVars[0], -1)
            self.assertTrue(disVars[1].is_fixed())
            self.assertEqual(value(disVars[1]), 0)

    def test_xor_constraints(self):
        ct.check_indexed_xor_constraints(self, 'hull')

    def test_xor_constraints_with_targets(self):
        ct.check_indexed_xor_constraints_with_targets(self, 'hull')

    def test_create_using(self):
        m = models.makeTwoTermMultiIndexedDisjunction()
        ct.diff_apply_to_and_create_using(self, m, 'gdp.hull')

    def test_deactivated_constraints(self):
        ct.check_constraints_deactivated_indexedDisjunction(self, 'hull')

    def test_deactivated_disjuncts(self):
        ct.check_deactivated_disjuncts(self, 'hull')

    def test_deactivated_disjunctions(self):
        ct.check_deactivated_disjunctions(self, 'hull')

    def test_partial_deactivate_indexed_disjunction(self):
        ct.check_partial_deactivate_indexed_disjunction(self, 'hull')

    def test_disjunction_data_target(self):
        ct.check_disjunction_data_target(self, 'hull')

    def test_disjunction_data_target_any_index(self):
        ct.check_disjunction_data_target_any_index(self, 'hull')

    def test_cannot_call_transformation_on_disjunction(self):
        ct.check_cannot_call_transformation_on_disjunction(self, 'hull')

    def check_trans_block_disjunctions_of_disjunct_datas(self, m):
        transBlock1 = m.component("_pyomo_gdp_hull_reformulation")
        self.assertIsInstance(transBlock1, Block)
        self.assertIsInstance(transBlock1.component("relaxedDisjuncts"), Block)
        # All of the transformed Disjuncts are here
        self.assertEqual(len(transBlock1.relaxedDisjuncts), 4)

        firstTerm2 = transBlock1.relaxedDisjuncts[0]
        self.assertIs(firstTerm2, m.firstTerm[2].transformation_block)
        self.assertIsInstance(firstTerm2.disaggregatedVars.component("x"), Var)
        self.assertIsInstance(firstTerm2.component("firstTerm[2].cons"),
                              Constraint)
        # we have an equality constraint
        self.assertEqual(len(firstTerm2.component("firstTerm[2].cons")), 1)
        self.assertIsInstance(firstTerm2.component("x_bounds"), Constraint)
        self.assertEqual(len(firstTerm2.component("x_bounds")), 2)

        secondTerm2 = transBlock1.relaxedDisjuncts[1]
        self.assertIs(secondTerm2, m.secondTerm[2].transformation_block)
        self.assertIsInstance(secondTerm2.disaggregatedVars.component("x"), Var)
        self.assertIsInstance(secondTerm2.component("secondTerm[2].cons"),
                              Constraint)
        self.assertEqual(len(secondTerm2.component("secondTerm[2].cons")), 1)
        self.assertIsInstance(secondTerm2.component("x_bounds"), Constraint)
        self.assertEqual(len(secondTerm2.component("x_bounds")), 2)

        firstTerm1 = transBlock1.relaxedDisjuncts[2]
        self.assertIs(firstTerm1, m.firstTerm[1].transformation_block)
        self.assertIsInstance(firstTerm1.disaggregatedVars.component("x"), Var)
        self.assertTrue(firstTerm1.disaggregatedVars.x.is_fixed())
        self.assertEqual(value(firstTerm1.disaggregatedVars.x), 0)
        self.assertIsInstance(firstTerm1.component("firstTerm[1].cons"),
                              Constraint)
        # No constraint becuase disaggregated variable fixed to 0
        self.assertEqual(len(firstTerm1.component("firstTerm[1].cons")), 0)
        self.assertIsInstance(firstTerm1.component("x_bounds"), Constraint)
        self.assertEqual(len(firstTerm1.component("x_bounds")), 2)

        secondTerm1 = transBlock1.relaxedDisjuncts[3]
        self.assertIs(secondTerm1, m.secondTerm[1].transformation_block)
        self.assertIsInstance(secondTerm1.disaggregatedVars.component("x"), Var)
        self.assertIsInstance(secondTerm1.component("secondTerm[1].cons"),
                              Constraint)
        self.assertEqual(len(secondTerm1.component("secondTerm[1].cons")), 1)
        self.assertIsInstance(secondTerm1.component("x_bounds"), Constraint)
        self.assertEqual(len(secondTerm1.component("x_bounds")), 2)

    def test_simple_disjunction_of_disjunct_datas(self):
        ct.check_simple_disjunction_of_disjunct_datas(self, 'hull')

    def test_any_indexed_disjunction_of_disjunct_datas(self):
        m = models.makeAnyIndexedDisjunctionOfDisjunctDatas()
        TransformationFactory('gdp.hull').apply_to(m)

        self.check_trans_block_disjunctions_of_disjunct_datas(m)

        transBlock = m.component("_pyomo_gdp_hull_reformulation")
        self.assertIsInstance(transBlock.component("disjunction_xor"),
                              Constraint)
        self.assertEqual(len(transBlock.component("disjunction_xor")), 2)

    def check_first_iteration(self, model):
        transBlock = model.component("_pyomo_gdp_hull_reformulation")
        self.assertIsInstance(transBlock, Block)
        self.assertIsInstance(
            transBlock.component("disjunctionList_xor"), Constraint)
        self.assertEqual(len(transBlock.disjunctionList_xor), 1)
        self.assertFalse(model.disjunctionList[0].active)

        if model.component('firstTerm') is None:
            firstTerm = "'firstTerm[0]'.cons"
            secondTerm = "'secondTerm[0]'.cons"
        else:
            firstTerm = "firstTerm[0].cons"
            secondTerm = "secondTerm[0].cons"

        self.assertIsInstance(transBlock.relaxedDisjuncts, Block)
        self.assertEqual(len(transBlock.relaxedDisjuncts), 2)

        self.assertIsInstance(transBlock.relaxedDisjuncts[0].\
                              disaggregatedVars.x, Var)
        self.assertTrue(transBlock.relaxedDisjuncts[0].disaggregatedVars.x.\
                        is_fixed())
        self.assertEqual(value(transBlock.relaxedDisjuncts[0].\
                               disaggregatedVars.x), 0)
        self.assertIsInstance(transBlock.relaxedDisjuncts[0].component(
            firstTerm), Constraint)
        self.assertEqual(len(transBlock.relaxedDisjuncts[0].component(
            firstTerm)), 0)
        self.assertIsInstance(transBlock.relaxedDisjuncts[0].x_bounds,
                              Constraint)
        self.assertEqual(len(transBlock.relaxedDisjuncts[0].x_bounds), 2)

        self.assertIsInstance(transBlock.relaxedDisjuncts[1].\
                              disaggregatedVars.x, Var)
        self.assertFalse(transBlock.relaxedDisjuncts[1].disaggregatedVars.\
                         x.is_fixed())
        self.assertIsInstance(transBlock.relaxedDisjuncts[1].component(
            secondTerm), Constraint)
        self.assertEqual(len(transBlock.relaxedDisjuncts[1].component(
            secondTerm)), 1)
        self.assertIsInstance(transBlock.relaxedDisjuncts[1].x_bounds,
                              Constraint)
        self.assertEqual(len(transBlock.relaxedDisjuncts[1].x_bounds), 2)

    def check_second_iteration(self, model):
        transBlock = model.component("_pyomo_gdp_hull_reformulation_4")
        self.assertIsInstance(transBlock, Block)
        self.assertIsInstance(transBlock.component("relaxedDisjuncts"), Block)
        self.assertEqual(len(transBlock.relaxedDisjuncts), 2)

        if model.component('firstTerm') is None:
            firstTerm = "'firstTerm[1]'.cons"
            secondTerm = "'secondTerm[1]'.cons"
        else:
            firstTerm = "firstTerm[1].cons"
            secondTerm = "secondTerm[1].cons"

        self.assertIsInstance(transBlock.relaxedDisjuncts[0].component(
            firstTerm), Constraint)
        self.assertEqual(len(transBlock.relaxedDisjuncts[0].component(
            firstTerm)), 1)
        self.assertIsInstance(transBlock.relaxedDisjuncts[1].component(
            secondTerm), Constraint)
        self.assertEqual(len(transBlock.relaxedDisjuncts[1].component(
            secondTerm)), 1)

        orig = model.component("_pyomo_gdp_hull_reformulation")
        self.assertIsInstance(model.disjunctionList[1].algebraic_constraint,
                              constraint._GeneralConstraintData)
        self.assertIsInstance(model.disjunctionList[0].algebraic_constraint,
                              constraint._GeneralConstraintData)
        self.assertFalse(model.disjunctionList[1].active)
        self.assertFalse(model.disjunctionList[0].active)

    def test_disjunction_and_disjuncts_indexed_by_any(self):
        ct.check_disjunction_and_disjuncts_indexed_by_any(self, 'hull')

    def test_iteratively_adding_disjunctions_transform_container(self):
        ct.check_iteratively_adding_disjunctions_transform_container(self,
                                                                     'hull')

    def test_iteratively_adding_disjunctions_transform_model(self):
        ct.check_iteratively_adding_disjunctions_transform_model(self, 'hull')

    def test_iteratively_adding_to_indexed_disjunction_on_block(self):
        ct.check_iteratively_adding_to_indexed_disjunction_on_block(self,
                                                                    'hull')

class TestTargets_SingleDisjunction(unittest.TestCase, CommonTests):
    def test_only_targets_inactive(self):
        ct.check_only_targets_inactive(self, 'hull')

    def test_only_targets_transformed(self):
        ct.check_only_targets_get_transformed(self, 'hull')

    def test_target_not_a_component_err(self):
        ct.check_target_not_a_component_error(self, 'hull')

    def test_targets_cannot_be_cuids(self):
        ct.check_targets_cannot_be_cuids(self, 'hull')

class TestTargets_IndexedDisjunction(unittest.TestCase, CommonTests):
    # There are a couple tests for targets above, but since I had the patience
    # to make all these for bigm also, I may as well reap the benefits here too.
    def test_indexedDisj_targets_inactive(self):
        ct.check_indexedDisj_targets_inactive(self, 'hull')

    def test_indexedDisj_only_targets_transformed(self):
        ct.check_indexedDisj_only_targets_transformed(self, 'hull')

    def test_warn_for_untransformed(self):
        ct.check_warn_for_untransformed(self, 'hull')

    def test_disjData_targets_inactive(self):
        ct.check_disjData_targets_inactive(self, 'hull')
        m = models.makeDisjunctionsOnIndexedBlock()

    def test_disjData_only_targets_transformed(self):
        ct.check_disjData_only_targets_transformed(self, 'hull')

    def test_indexedBlock_targets_inactive(self):
        ct.check_indexedBlock_targets_inactive(self, 'hull')

    def test_indexedBlock_only_targets_transformed(self):
        ct.check_indexedBlock_only_targets_transformed(self, 'hull')

    def test_blockData_targets_inactive(self):
        ct.check_blockData_targets_inactive(self, 'hull')

    def test_blockData_only_targets_transformed(self):
        ct.check_blockData_only_targets_transformed(self, 'hull')

    def test_do_not_transform_deactivated_targets(self):
        ct.check_do_not_transform_deactivated_targets(self, 'hull')

    def test_create_using(self):
        m = models.makeDisjunctionsOnIndexedBlock()
        ct.diff_apply_to_and_create_using(self, m, 'gdp.hull')

class DisaggregatedVarNamingConflict(unittest.TestCase):
    @staticmethod
    def makeModel():
        m = ConcreteModel()
        m.b = Block()
        m.b.x = Var(bounds=(0, 10))
        m.add_component("b.x", Var(bounds=(-9, 9)))
        def disjunct_rule(d, i):
            m = d.model()
            if i:
                d.cons_block = Constraint(expr=m.b.x >= 5)
                d.cons_model = Constraint(expr=m.component("b.x")==0)
            else:
                d.cons_model = Constraint(expr=m.component("b.x") <= -5)
        m.disjunct = Disjunct([0,1], rule=disjunct_rule)
        m.disjunction = Disjunction(expr=[m.disjunct[0], m.disjunct[1]])

        return m

    def test_disaggregation_constraints(self):
        m = self.makeModel()
        hull = TransformationFactory('gdp.hull')
        hull.apply_to(m)

        disaggregationConstraints = m._pyomo_gdp_hull_reformulation.\
                                    disaggregationConstraints
        consmap = [
            (m.component("b.x"), disaggregationConstraints[0]),
            (m.b.x, disaggregationConstraints[1])
        ]

        for v, cons in consmap:
            disCons = hull.get_disaggregation_constraint(v, m.disjunction)
            self.assertIs(disCons, cons)

class DisjunctInMultipleDisjunctions(unittest.TestCase, CommonTests):
    def test_error_for_same_disjunct_in_multiple_disjunctions(self):
        ct.check_error_for_same_disjunct_in_multiple_disjunctions(self, 'hull')

class NestedDisjunction(unittest.TestCase, CommonTests):
    def setUp(self):
        # set seed so we can test name collisions predictably
        random.seed(666)

    def test_disjuncts_inactive(self):
        ct.check_disjuncts_inactive_nested(self, 'hull')

    def test_deactivated_disjunct_leaves_nested_disjuncts_active(self):
        ct.check_deactivated_disjunct_leaves_nested_disjunct_active(self,
                                                                    'hull')

    def test_mappings_between_disjunctions_and_xors(self):
        ct.check_mappings_between_disjunctions_and_xors(self, 'hull')

    def test_unique_reference_to_nested_indicator_var(self):
        ct.check_unique_reference_to_nested_indicator_var(self, 'hull')

    def test_disjunct_targets_inactive(self):
        ct.check_disjunct_targets_inactive(self, 'hull')

    def test_disjunct_only_targets_transformed(self):
        ct.check_disjunct_only_targets_transformed(self, 'hull')

    def test_disjunctData_targets_inactive(self):
        ct.check_disjunctData_targets_inactive(self, 'hull')

    def test_disjunctData_only_targets_transformed(self):
        ct.check_disjunctData_only_targets_transformed(self, 'hull')

    def test_disjunction_target_err(self):
        ct.check_disjunction_target_err(self, 'hull')

    def test_nested_disjunction_target(self):
        ct.check_nested_disjunction_target(self, 'hull')

    def test_target_appears_twice(self):
        ct.check_target_appears_twice(self, 'hull')

    @unittest.skipIf(not linear_solvers, "No linear solver available")
    def test_relaxation_feasibility(self):
        m = models.makeNestedDisjunctions_FlatDisjuncts()
        TransformationFactory('gdp.hull').apply_to(m)

        solver = SolverFactory(linear_solvers[0])

        cases = [
            (1,1,1,1,None),
            (0,0,0,0,None),
            (1,0,0,0,None),
            (0,1,0,0,1.1),
            (0,0,1,0,None),
            (0,0,0,1,None),
            (1,1,0,0,None),
            (1,0,1,0,1.2),
            (1,0,0,1,1.3),
            (1,0,1,1,None),
            ]
        for case in cases:
            m.d1.indicator_var.fix(case[0])
            m.d2.indicator_var.fix(case[1])
            m.d3.indicator_var.fix(case[2])
            m.d4.indicator_var.fix(case[3])
            results = solver.solve(m)
            if case[4] is None:
                self.assertEqual(results.solver.termination_condition,
                                 TerminationCondition.infeasible)
            else:
                self.assertEqual(results.solver.termination_condition,
                                 TerminationCondition.optimal)
                self.assertEqual(value(m.obj), case[4])

    @unittest.skipIf(not linear_solvers, "No linear solver available")
    def test_relaxation_feasibility_transform_inner_first(self):
        # This test is identical to the above except that the
        # reference_indicator_var transformation will be called on m.d1
        # first. So this makes sure that we are still doing the right thing even
        # if the indicator_var references already exist.
        m = models.makeNestedDisjunctions_FlatDisjuncts()
        TransformationFactory('gdp.hull').apply_to(m.d1)
        TransformationFactory('gdp.hull').apply_to(m)

        solver = SolverFactory(linear_solvers[0])

        cases = [
            (1,1,1,1,None),
            (0,0,0,0,None),
            (1,0,0,0,None),
            (0,1,0,0,1.1),
            (0,0,1,0,None),
            (0,0,0,1,None),
            (1,1,0,0,None),
            (1,0,1,0,1.2),
            (1,0,0,1,1.3),
            (1,0,1,1,None),
            ]
        for case in cases:
            m.d1.indicator_var.fix(case[0])
            m.d2.indicator_var.fix(case[1])
            m.d3.indicator_var.fix(case[2])
            m.d4.indicator_var.fix(case[3])
            results = solver.solve(m)
            if case[4] is None:
                self.assertEqual(results.solver.termination_condition,
                                 TerminationCondition.infeasible)
            else:
                self.assertEqual(results.solver.termination_condition,
                                 TerminationCondition.optimal)
                self.assertEqual(value(m.obj), case[4])

    def test_create_using(self):
        m = models.makeNestedDisjunctions_FlatDisjuncts()
        self.diff_apply_to_and_create_using(m)

    def check_outer_disaggregation_constraint(self, cons, var, disj1, disj2,
                                              rhs=None):
        if rhs is None:
            rhs = var
        hull = TransformationFactory('gdp.hull')
        self.assertTrue(cons.active)
        self.assertEqual(cons.lower, 0)
        self.assertEqual(cons.upper, 0)
        repn = generate_standard_repn(cons.body)
        self.assertTrue(repn.is_linear())
        self.assertEqual(repn.constant, 0)
        ct.check_linear_coef(self, repn, rhs, 1)
        ct.check_linear_coef(self, repn, hull.get_disaggregated_var(var, disj1),
                             -1)
        ct.check_linear_coef(self, repn, hull.get_disaggregated_var(var, disj2),
                             -1)

    def check_bounds_constraint_ub(self, constraint, ub, dis_var, ind_var):
        hull = TransformationFactory('gdp.hull')
        self.assertIsInstance(constraint, Constraint)
        self.assertTrue(constraint.active)
        self.assertEqual(len(constraint), 1)
        self.assertTrue(constraint['ub'].active)
        self.assertEqual(constraint['ub'].upper, 0)
        self.assertIsNone(constraint['ub'].lower)
        repn = generate_standard_repn(constraint['ub'].body)
        self.assertTrue(repn.is_linear())
        self.assertEqual(repn.constant, 0)
        self.assertEqual(len(repn.linear_vars), 2)
        ct.check_linear_coef(self, repn, dis_var, 1)
        ct.check_linear_coef(self, repn, ind_var, -ub)
        self.assertIs(constraint, hull.get_var_bounds_constraint(dis_var))

    def check_transformed_constraint(self, cons, dis, lb, ind_var):
        hull = TransformationFactory('gdp.hull')
        self.assertIsInstance(cons, Constraint)
        self.assertTrue(cons.active)
        self.assertEqual(len(cons), 1)
        self.assertTrue(cons['lb'].active)
        self.assertIsNone(cons['lb'].lower)
        self.assertEqual(cons['lb'].upper, 0)
        repn = generate_standard_repn(cons['lb'].body)
        self.assertTrue(repn.is_linear())
        self.assertEqual(repn.constant, 0)
        self.assertEqual(len(repn.linear_vars), 2)
        ct.check_linear_coef(self, repn, dis, -1)
        ct.check_linear_coef(self, repn, ind_var, lb)

        orig = ind_var.parent_block().c
        self.assertIs(hull.get_src_constraint(cons), orig)
        trans_list = hull.get_transformed_constraints(orig)
        self.assertEqual(len(trans_list), 1)
        self.assertIs(trans_list[0], cons['lb'])

    def test_transformed_model_nestedDisjuncts(self):
        # This test tests *everything* for a simple nested disjunction case.
        m = models.makeNestedDisjunctions_NestedDisjuncts()

        hull = TransformationFactory('gdp.hull')
        hull.apply_to(m)

        transBlock = m._pyomo_gdp_hull_reformulation
        self.assertTrue(transBlock.active)

        # outer xor should be on this block
        xor = transBlock.disj_xor
        self.assertIsInstance(xor, Constraint)
        self.assertTrue(xor.active)
        self.assertEqual(xor.lower, 1)
        self.assertEqual(xor.upper, 1)
        repn = generate_standard_repn(xor.body)
        self.assertTrue(repn.is_linear())
        self.assertEqual(repn.constant, 0)
        ct.check_linear_coef(self, repn, m.d1.binary_indicator_var, 1)
        ct.check_linear_coef(self, repn, m.d2.binary_indicator_var, 1)
        self.assertIs(xor, m.disj.algebraic_constraint)
        self.assertIs(m.disj, hull.get_src_disjunction(xor))

        # inner xor should be on this block
        xor = m.d1.disj2.algebraic_constraint
        self.assertIs(xor.parent_block(), transBlock)
        self.assertIsInstance(xor, Constraint)
        self.assertTrue(xor.active)
        self.assertEqual(xor.lower, 0)
        self.assertEqual(xor.upper, 0)
        repn = generate_standard_repn(xor.body)
        self.assertTrue(repn.is_linear())
        self.assertEqual(repn.constant, 0)
        ct.check_linear_coef(self, repn, m.d1.d3.binary_indicator_var, 1)
        ct.check_linear_coef(self, repn, m.d1.d4.binary_indicator_var, 1)
        ct.check_linear_coef(self, repn, m.d1.binary_indicator_var, -1)
        self.assertIs(m.d1.disj2, hull.get_src_disjunction(xor))

        # so should both disaggregation constraints
        dis = transBlock.disaggregationConstraints
        self.assertIsInstance(dis, Constraint)
        self.assertTrue(dis.active)
        self.assertEqual(len(dis), 2)
        self.check_outer_disaggregation_constraint(dis[0], m.x, m.d1, m.d2)
        self.assertIs(hull.get_disaggregation_constraint(m.x, m.disj), dis[0])
        self.check_outer_disaggregation_constraint(
            dis[1], m.x, m.d1.d3, m.d1.d4,
            rhs=hull.get_disaggregated_var(m.x, m.d1))
        self.assertIs(hull.get_disaggregation_constraint(m.x,
                                                         m.d1.disj2),dis[1])

        # we should have four disjunct transformation blocks
        disjBlocks = transBlock.relaxedDisjuncts
        self.assertTrue(disjBlocks.active)
        self.assertEqual(len(disjBlocks), 4)

        ## d1's transformation block

        disj1 = disjBlocks[0]
        self.assertTrue(disj1.active)
        self.assertIs(disj1, m.d1.transformation_block)
        self.assertIs(m.d1, hull.get_src_disjunct(disj1))
        # check the disaggregated x is here
        self.assertIsInstance(disj1.disaggregatedVars.x, Var)
        self.assertEqual(disj1.disaggregatedVars.x.lb, 0)
        self.assertEqual(disj1.disaggregatedVars.x.ub, 2)
        self.assertIs(disj1.disaggregatedVars.x,
                      hull.get_disaggregated_var(m.x, m.d1))
        self.assertIs(m.x, hull.get_src_var(disj1.disaggregatedVars.x))
        # check the bounds constraints
        self.check_bounds_constraint_ub(disj1.x_bounds, 2,
                                        disj1.disaggregatedVars.x,
                                        m.d1.indicator_var)
        # transformed constraint x >= 1
        cons = disj1.component("d1.c")
        self.check_transformed_constraint(cons, disj1.disaggregatedVars.x, 1,
                                          m.d1.indicator_var)

        ## d2's transformation block

        disj2 = disjBlocks[1]
        self.assertTrue(disj2.active)
        self.assertIs(disj2, m.d2.transformation_block)
        self.assertIs(m.d2, hull.get_src_disjunct(disj2))
        # disaggregated var
        x2 = disj2.disaggregatedVars.x
        self.assertIsInstance(x2, Var)
        self.assertEqual(x2.lb, 0)
        self.assertEqual(x2.ub, 2)
        self.assertIs(hull.get_disaggregated_var(m.x, m.d2), x2)
        self.assertIs(hull.get_src_var(x2), m.x)
        # bounds constraint
        x_bounds = disj2.x_bounds
        self.check_bounds_constraint_ub(x_bounds, 2, x2,
                                        m.d2.binary_indicator_var)
        # transformed constraint x >= 1.1
        cons = disj2.component("d2.c")
        self.check_transformed_constraint(cons, x2, 1.1,
                                          m.d2.binary_indicator_var)

        ## d1.d3's transformation block

        disj3 = disjBlocks[2]
        self.assertTrue(disj3.active)
        self.assertIs(disj3, m.d1.d3.transformation_block)
        self.assertIs(m.d1.d3, hull.get_src_disjunct(disj3))
        # disaggregated var
        x3 = disj3.disaggregatedVars.x
        self.assertIsInstance(x3, Var)
        self.assertEqual(x3.lb, 0)
        self.assertEqual(x3.ub, 2)
        self.assertIs(hull.get_disaggregated_var(m.x, m.d1.d3), x3)
        self.assertIs(hull.get_src_var(x3), m.x)
        # bounds constraints
        self.check_bounds_constraint_ub(disj3.x_bounds, 2, x3,
                                        m.d1.d3.binary_indicator_var)
        # transformed x >= 1.2
        cons = disj3.component("d1.d3.c")
        self.check_transformed_constraint(cons, x3, 1.2,
                                          m.d1.d3.binary_indicator_var)

        ## d1.d4's transformation block

        disj4 = disjBlocks[3]
        self.assertTrue(disj4.active)
        self.assertIs(disj4, m.d1.d4.transformation_block)
        self.assertIs(m.d1.d4, hull.get_src_disjunct(disj4))
        # disaggregated var
        x4 = disj4.disaggregatedVars.x
        self.assertIsInstance(x4, Var)
        self.assertEqual(x4.lb, 0)
        self.assertEqual(x4.ub, 2)
        self.assertIs(hull.get_disaggregated_var(m.x, m.d1.d4), x4)
        self.assertIs(hull.get_src_var(x4), m.x)
        # bounds constraints
        self.check_bounds_constraint_ub(disj4.x_bounds, 2, x4,
                                        m.d1.d4.binary_indicator_var)
        # transformed x >= 1.3
        cons = disj4.component("d1.d4.c")
        self.check_transformed_constraint(cons, x4, 1.3,
                                          m.d1.d4.binary_indicator_var)

    @unittest.skipIf(not linear_solvers, "No linear solver available")
    def test_solve_nested_model(self):
        # This is really a test that our variable references have all been moved
        # up correctly.
        m = models.makeNestedDisjunctions_NestedDisjuncts()

        hull = TransformationFactory('gdp.hull')
        m_hull = hull.create_using(m)

        SolverFactory(linear_solvers[0]).solve(m_hull)

        # check solution
        self.assertEqual(value(m_hull.d1.binary_indicator_var), 0)
        self.assertEqual(value(m_hull.d2.binary_indicator_var), 1)
        self.assertEqual(value(m_hull.x), 1.1)

        # transform inner problem with bigm, outer with hull and make sure it
        # still works
        TransformationFactory('gdp.bigm').apply_to(m, targets=(m.d1.disj2))
        hull.apply_to(m)

        SolverFactory(linear_solvers[0]).solve(m)

        # check solution
        self.assertEqual(value(m.d1.binary_indicator_var), 0)
        self.assertEqual(value(m.d2.binary_indicator_var), 1)
        self.assertEqual(value(m.x), 1.1)

    @unittest.skipIf(not linear_solvers, "No linear solver available")
    def test_disaggregated_vars_are_set_to_0_correctly(self):
        m = models.makeNestedDisjunctions_FlatDisjuncts()
        hull = TransformationFactory('gdp.hull')
        hull.apply_to(m)

        # this should be a feasible integer solution
        m.d1.indicator_var.fix(0)
        m.d2.indicator_var.fix(1)
        m.d3.indicator_var.fix(0)
        m.d4.indicator_var.fix(0)

        results = SolverFactory(linear_solvers[0]).solve(m)
        self.assertEqual(results.solver.termination_condition,
                         TerminationCondition.optimal)
        self.assertEqual(value(m.x), 1.1)

        self.assertEqual(value(hull.get_disaggregated_var(m.x, m.d1)), 0)
        self.assertEqual(value(hull.get_disaggregated_var(m.x, m.d2)), 1.1)
        self.assertEqual(value(hull.get_disaggregated_var(m.x, m.d3)), 0)
        self.assertEqual(value(hull.get_disaggregated_var(m.x, m.d4)), 0)

        # and what if one of the inner disjuncts is true?
        m.d1.indicator_var.fix(1)
        m.d2.indicator_var.fix(0)
        m.d3.indicator_var.fix(1)
        m.d4.indicator_var.fix(0)

        results = SolverFactory(linear_solvers[0]).solve(m)
        self.assertEqual(results.solver.termination_condition,
                         TerminationCondition.optimal)
        self.assertEqual(value(m.x), 1.2)

        self.assertEqual(value(hull.get_disaggregated_var(m.x, m.d1)), 1.2)
        self.assertEqual(value(hull.get_disaggregated_var(m.x, m.d2)), 0)
        self.assertEqual(value(hull.get_disaggregated_var(m.x, m.d3)), 1.2)
        self.assertEqual(value(hull.get_disaggregated_var(m.x, m.d4)), 0)

class TestSpecialCases(unittest.TestCase):
    def test_local_vars(self):
        """ checks that if nothing is marked as local, we assume it is all
        global. We disaggregate everything to be safe."""
        m = ConcreteModel()
        m.x = Var(bounds=(5,100))
        m.y = Var(bounds=(0,100))
        m.d1 = Disjunct()
        m.d1.c = Constraint(expr=m.y >= m.x)
        m.d2 = Disjunct()
        m.d2.z = Var()
        m.d2.c = Constraint(expr=m.y >= m.d2.z)
        m.disj = Disjunction(expr=[m.d1, m.d2])

        self.assertRaisesRegex(
            GDP_Error,
            ".*Missing bound for d2.z.*",
            TransformationFactory('gdp.hull').create_using,
            m)
        m.d2.z.setlb(7)
        self.assertRaisesRegex(
            GDP_Error,
            ".*Missing bound for d2.z.*",
            TransformationFactory('gdp.hull').create_using,
            m)
        m.d2.z.setub(9)

        i = TransformationFactory('gdp.hull').create_using(m)
        rd = i._pyomo_gdp_hull_reformulation.relaxedDisjuncts[1]
        varBlock = rd.disaggregatedVars
        # z should be disaggregated because we can't be sure it's not somewhere
        # else on the model. (Note however that the copy of x corresponding to
        # this disjunct is on the disjunction block)
        self.assertEqual(sorted(varBlock.component_map(Var)), ['d2.z','y'])
        # constraint on the disjunction block
        self.assertEqual(len(rd.component_map(Constraint)), 3)
        # bounds haven't changed on original
        self.assertEqual(i.d2.z.bounds, (7,9))
        # check disaggregated variable
        z = varBlock.component('d2.z')
        self.assertIsInstance(z, Var)
        self.assertEqual(z.bounds, (0,9))
        z_bounds = rd.component("d2.z_bounds")
        self.assertEqual(len(z_bounds), 2)
        self.assertEqual(z_bounds['lb'].lower, None)
        self.assertEqual(z_bounds['lb'].upper, 0)
        self.assertEqual(z_bounds['ub'].lower, None)
        self.assertEqual(z_bounds['ub'].upper, 0)
        i.d2.indicator_var = True
        z.set_value(2)
        self.assertEqual(z_bounds['lb'].body(), 5)
        self.assertEqual(z_bounds['ub'].body(), -7)

        m.d2.z.setlb(-9)
        m.d2.z.setub(-7)
        i = TransformationFactory('gdp.hull').create_using(m)
        rd = i._pyomo_gdp_hull_reformulation.relaxedDisjuncts[1]
        varBlock = rd.disaggregatedVars
        self.assertEqual(sorted(varBlock.component_map(Var)), ['d2.z','y'])
        self.assertEqual(len(rd.component_map(Constraint)), 3)
        # original bounds unchanged
        self.assertEqual(i.d2.z.bounds, (-9,-7))
        # check disaggregated variable
        z = varBlock.component("d2.z")
        self.assertIsInstance(z, Var)
        self.assertEqual(z.bounds, (-9,0))
        z_bounds = rd.component("d2.z_bounds")
        self.assertEqual(len(z_bounds), 2)
        self.assertEqual(z_bounds['lb'].lower, None)
        self.assertEqual(z_bounds['lb'].upper, 0)
        self.assertEqual(z_bounds['ub'].lower, None)
        self.assertEqual(z_bounds['ub'].upper, 0)
        i.d2.indicator_var = True
        z.set_value(2)
        self.assertEqual(z_bounds['lb'].body(), -11)
        self.assertEqual(z_bounds['ub'].body(), 9)

    def test_local_var_suffix(self):
        hull = TransformationFactory('gdp.hull')

        model = ConcreteModel()
        model.x = Var(bounds=(5,100))
        model.y = Var(bounds=(0,100))
        model.d1 = Disjunct()
        model.d1.c = Constraint(expr=model.y >= model.x)
        model.d2 = Disjunct()
        model.d2.z = Var(bounds=(-9, -7))
        model.d2.c = Constraint(expr=model.y >= model.d2.z)
        model.disj = Disjunction(expr=[model.d1, model.d2])

        # we don't declare z local
        m = hull.create_using(model)
        self.assertEqual(m.d2.z.lb, -9)
        self.assertEqual(m.d2.z.ub, -7)
        z_disaggregated = m.d2.transformation_block.disaggregatedVars.\
                          component("d2.z")
        self.assertIsInstance(z_disaggregated, Var)
        self.assertIs(z_disaggregated,
                      hull.get_disaggregated_var(m.d2.z, m.d2))

        # we do declare z local
        model.d2.LocalVars = Suffix(direction=Suffix.LOCAL)
        model.d2.LocalVars[model.d2] = [model.d2.z]

        m = hull.create_using(model)

        # make sure we did not disaggregate z
        self.assertEqual(m.d2.z.lb, -9)
        self.assertEqual(m.d2.z.ub, 0)
        # it is its own disaggregated variable
        self.assertIs(hull.get_disaggregated_var(m.d2.z, m.d2), m.d2.z)
        # it does not exist on the transformation block
        self.assertIsNone(m.d2.transformation_block.disaggregatedVars.\
                          component("z"))

class UntransformableObjectsOnDisjunct(unittest.TestCase):
    def test_RangeSet(self):
        ct.check_RangeSet(self, 'hull')

    def test_Expression(self):
        ct.check_Expression(self, 'hull')

class TransformABlock(unittest.TestCase, CommonTests):
    def test_transformation_simple_block(self):
        ct.check_transformation_simple_block(self, 'hull')

    def test_transform_block_data(self):
        ct.check_transform_block_data(self, 'hull')

    def test_simple_block_target(self):
        ct.check_simple_block_target(self, 'hull')

    def test_block_data_target(self):
        ct.check_block_data_target(self, 'hull')

    def test_indexed_block_target(self):
        ct.check_indexed_block_target(self, 'hull')

    def test_block_targets_inactive(self):
        ct.check_block_targets_inactive(self, 'hull')

    def test_block_only_targets_transformed(self):
        ct.check_block_only_targets_transformed(self, 'hull')

    def test_create_using(self):
        m = models.makeTwoTermDisjOnBlock()
        ct.diff_apply_to_and_create_using(self, m, 'gdp.hull')

class DisjOnBlock(unittest.TestCase, CommonTests):
    # when the disjunction is on a block, we want all of the stuff created by
    # the transformation to go on that block also so that solving the block
    # maintains its meaning

    def test_xor_constraint_added(self):
        ct.check_xor_constraint_added(self, 'hull')

    def test_trans_block_created(self):
        ct.check_trans_block_created(self, 'hull')

class TestErrors(unittest.TestCase):
    def setUp(self):
        # set seed so we can test name collisions predictably
        random.seed(666)

    def test_ask_for_transformed_constraint_from_untransformed_disjunct(self):
        ct.check_ask_for_transformed_constraint_from_untransformed_disjunct(
            self, 'hull')

    def test_silly_target(self):
        ct.check_silly_target(self, 'hull')

    def test_retrieving_nondisjunctive_components(self):
        ct.check_retrieving_nondisjunctive_components(self, 'hull')

    def test_transform_empty_disjunction(self):
        ct.check_transform_empty_disjunction(self, 'hull')

    def test_deactivated_disjunct_nonzero_indicator_var(self):
        ct.check_deactivated_disjunct_nonzero_indicator_var(self,
                                                            'hull')

    def test_deactivated_disjunct_unfixed_indicator_var(self):
        ct.check_deactivated_disjunct_unfixed_indicator_var(self, 'hull')

    def test_infeasible_xor_because_all_disjuncts_deactivated(self):
        m = ct.setup_infeasible_xor_because_all_disjuncts_deactivated(self,
                                                                      'hull')
        hull = TransformationFactory('gdp.hull')
        transBlock = m.component("_pyomo_gdp_hull_reformulation")
        self.assertIsInstance(transBlock, Block)
        self.assertEqual(len(transBlock.relaxedDisjuncts), 2)
        self.assertIsInstance(transBlock.component("disjunction_xor"),
                              Constraint)
        disjunct1 = transBlock.relaxedDisjuncts[0]
        # we disaggregated the (deactivated) indicator variables
        d3_ind = m.disjunction_disjuncts[0].nestedDisjunction_disjuncts[0].\
                 binary_indicator_var
        d4_ind = m.disjunction_disjuncts[0].nestedDisjunction_disjuncts[1].\
                 binary_indicator_var
        d3_ind_dis = disjunct1.disaggregatedVars.component(
            "disjunction_disjuncts[0].nestedDisjunction_"
            "disjuncts[0].binary_indicator_var")
        self.assertIs(hull.get_disaggregated_var(d3_ind,
                                                 m.disjunction_disjuncts[0]),
                      d3_ind_dis)
        self.assertIs(hull.get_src_var(d3_ind_dis), d3_ind)
        d4_ind_dis = disjunct1.disaggregatedVars.component(
            "disjunction_disjuncts[0].nestedDisjunction_"
            "disjuncts[1].binary_indicator_var")
        self.assertIs(hull.get_disaggregated_var(d4_ind,
                                                 m.disjunction_disjuncts[0]),
                      d4_ind_dis)
        self.assertIs(hull.get_src_var(d4_ind_dis), d4_ind)

        relaxed_xor = disjunct1.component(
            "disjunction_disjuncts[0]._pyomo_gdp_hull_reformulation."
            "'disjunction_disjuncts[0].nestedDisjunction_xor'")
        self.assertIsInstance(relaxed_xor, Constraint)
        self.assertEqual(len(relaxed_xor), 1)
        repn = generate_standard_repn(relaxed_xor['eq'].body)
        self.assertEqual(relaxed_xor['eq'].lower, 0)
        self.assertEqual(relaxed_xor['eq'].upper, 0)
        self.assertTrue(repn.is_linear())
        self.assertEqual(len(repn.linear_vars), 3)
        # constraint says that the disaggregated indicator variables of the
        # nested disjuncts sum to the indicator variable of the outer disjunct.
        ct.check_linear_coef(
            self, repn, m.disjunction.disjuncts[0].indicator_var, -1)
        ct.check_linear_coef(
            self, repn, d3_ind_dis, 1)
        ct.check_linear_coef(
            self, repn, d4_ind_dis, 1)
        self.assertEqual(repn.constant, 0)

        # but the disaggregation constraints are going to force them to 0 (which
        # will in turn force the outer disjunct indicator variable to 0, which
        # is what we want)
        d3_ind_dis_cons = transBlock.disaggregationConstraints[1]
        self.assertEqual(d3_ind_dis_cons.lower, 0)
        self.assertEqual(d3_ind_dis_cons.upper, 0)
        repn = generate_standard_repn(d3_ind_dis_cons.body)
        self.assertTrue(repn.is_linear())
        self.assertEqual(len(repn.linear_vars), 2)
        self.assertEqual(repn.constant, 0)
        ct.check_linear_coef(self, repn, d3_ind_dis, -1)
        ct.check_linear_coef(self, repn, transBlock._disaggregatedVars[0], -1)
        d4_ind_dis_cons = transBlock.disaggregationConstraints[2]
        self.assertEqual(d4_ind_dis_cons.lower, 0)
        self.assertEqual(d4_ind_dis_cons.upper, 0)
        repn = generate_standard_repn(d4_ind_dis_cons.body)
        self.assertTrue(repn.is_linear())
        self.assertEqual(len(repn.linear_vars), 2)
        self.assertEqual(repn.constant, 0)
        ct.check_linear_coef( self, repn, d4_ind_dis, -1)
        ct.check_linear_coef( self, repn, transBlock._disaggregatedVars[1], -1)

    def test_mapping_method_errors(self):
        m = models.makeTwoTermDisj_Nonlinear()
        hull = TransformationFactory('gdp.hull')
        hull.apply_to(m)

        log = StringIO()
        with LoggingIntercept(log, 'pyomo.gdp.hull', logging.ERROR):
            self.assertRaisesRegex(
                AttributeError,
                "'NoneType' object has no attribute 'parent_block'",
                hull.get_var_bounds_constraint,
                m.w)
        self.assertRegex(
            log.getvalue(),
            ".*Either 'w' is not a disaggregated variable, "
            "or the disjunction that disaggregates it has "
            "not been properly transformed.")

        log = StringIO()
        with LoggingIntercept(log, 'pyomo.gdp.hull', logging.ERROR):
            self.assertRaisesRegex(
                KeyError,
                r".*_pyomo_gdp_hull_reformulation.relaxedDisjuncts\[1\]."
                r"disaggregatedVars.w",
                hull.get_disaggregation_constraint,
                m.d[1].transformation_block.disaggregatedVars.w,
                m.disjunction)
        self.assertRegex(log.getvalue(), ".*It doesn't appear that "
                         r"'_pyomo_gdp_hull_reformulation."
                         r"relaxedDisjuncts\[1\].disaggregatedVars.w' "
                         r"is a variable that was disaggregated by "
                         r"Disjunction 'disjunction'")

        log = StringIO()
        with LoggingIntercept(log, 'pyomo.gdp.hull', logging.ERROR):
            self.assertRaisesRegex(
                AttributeError,
                "'NoneType' object has no attribute 'parent_block'",
                hull.get_src_var,
                m.w)
        self.assertRegex(
            log.getvalue(),
            ".*'w' does not appear to be a disaggregated variable")

        log = StringIO()
        with LoggingIntercept(log, 'pyomo.gdp.hull', logging.ERROR):
            self.assertRaisesRegex(
                KeyError,
                r".*_pyomo_gdp_hull_reformulation.relaxedDisjuncts\[1\]."
                r"disaggregatedVars.w",
                hull.get_disaggregated_var,
                m.d[1].transformation_block.disaggregatedVars.w,
                m.d[1])
        self.assertRegex(log.getvalue(),
                         r".*It does not appear "
                         r"'_pyomo_gdp_hull_reformulation."
                         r"relaxedDisjuncts\[1\].disaggregatedVars.w' "
                         r"is a variable that appears in disjunct "
                         r"'d\[1\]'")

        m.random_disjunction = Disjunction(expr=[m.w == 2, m.w >= 7])
        self.assertRaisesRegex(
            GDP_Error,
            "Disjunction 'random_disjunction' has not been properly "
            "transformed: None of its disjuncts are transformed.",
            hull.get_disaggregation_constraint,
            m.w,
            m.random_disjunction)

        self.assertRaisesRegex(
            GDP_Error,
            r"Disjunct 'random_disjunction_disjuncts\[0\]' has not been "
            r"transformed",
            hull.get_disaggregated_var,
            m.w,
            m.random_disjunction.disjuncts[0])

    def test_untransformed_arcs(self):
        ct.check_untransformed_network_raises_GDPError(self, 'hull')

class BlocksOnDisjuncts(unittest.TestCase):
    def setUp(self):
        # set seed so we can test name collisions predictably
        random.seed(666)

    def makeModel(self):
        # I'm going to multi-task and also check some types of constraints
        # whose expressions need to be tested
        m = ConcreteModel()
        m.x = Var(bounds=(1, 5))
        m.y = Var(bounds=(0, 9))
        m.disj1 = Disjunct()
        m.disj1.add_component("b.any_index", Constraint(expr=m.x >= 1.5))
        m.disj1.b = Block()
        m.disj1.b.any_index = Constraint(Any)
        m.disj1.b.any_index['local'] = m.x <= 2
        m.disj1.b.LocalVars = Suffix(direction=Suffix.LOCAL)
        m.disj1.b.LocalVars[m.disj1] = [m.x]
        m.disj1.b.any_index['nonlin-ub'] = m.y**2 <= 4
        m.disj2 = Disjunct()
        m.disj2.non_lin_lb = Constraint(expr=log(1 + m.y) >= 1)
        m.disjunction = Disjunction(expr=[m.disj1, m.disj2])
        return m

    def test_transformed_constraint_name_conflict(self):
        m = self.makeModel()

        hull = TransformationFactory('gdp.hull')
        hull.apply_to(m)

        transBlock = m.disj1.transformation_block
        self.assertIsInstance(transBlock.component("disj1.b.any_index"),
                              Constraint)
        self.assertIsInstance(transBlock.component("disj1.'b.any_index'"),
                              Constraint)
        xformed = hull.get_transformed_constraints(
            m.disj1.component("b.any_index"))
        self.assertEqual(len(xformed), 1)
        self.assertIs(xformed[0],
                      transBlock.component("disj1.'b.any_index'")['lb'])

        xformed = hull.get_transformed_constraints(m.disj1.b.any_index['local'])
        self.assertEqual(len(xformed), 1)
        self.assertIs(xformed[0],
                      transBlock.component("disj1.b.any_index")[
                          ('local','ub')])
        xformed = hull.get_transformed_constraints(
            m.disj1.b.any_index['nonlin-ub'])
        self.assertEqual(len(xformed), 1)
        self.assertIs(xformed[0],
                      transBlock.component("disj1.b.any_index")[
                          ('nonlin-ub','ub')])

    def test_local_var_handled_correctly(self):
        m = self.makeModel()

        hull = TransformationFactory('gdp.hull')
        hull.apply_to(m)

        # test the local variable was handled correctly.
        self.assertIs(hull.get_disaggregated_var(m.x, m.disj1), m.x)
        self.assertEqual(m.x.lb, 0)
        self.assertEqual(m.x.ub, 5)
        self.assertIsNone(m.disj1.transformation_block.disaggregatedVars.\
                          component("x"))
        self.assertIsInstance(m.disj1.transformation_block.disaggregatedVars.\
                              component("y"), Var)

    # this doesn't require the block, I'm just coopting this test to make sure
    # of some nonlinear expressions.
    def test_transformed_constraints(self):
        m = self.makeModel()

        hull = TransformationFactory('gdp.hull')
        hull.apply_to(m)

        # test the transformed nonlinear constraints
        nonlin_ub_list = hull.get_transformed_constraints(
            m.disj1.b.any_index['nonlin-ub'])
        self.assertEqual(len(nonlin_ub_list), 1)
        cons = nonlin_ub_list[0]
        self.assertEqual(cons.index(), ('nonlin-ub', 'ub'))
        self.assertIs(cons.ctype, Constraint)
        self.assertIsNone(cons.lower)
        self.assertEqual(value(cons.upper), 0)
        repn = generate_standard_repn(cons.body)
        self.assertEqual(str(repn.nonlinear_expr),
                         "(0.9999*disj1.binary_indicator_var + 0.0001)*"
                         "(_pyomo_gdp_hull_reformulation.relaxedDisjuncts[0]."
                         "disaggregatedVars.y/"
                         "(0.9999*disj1.binary_indicator_var + 0.0001))**2")
        self.assertEqual(len(repn.nonlinear_vars), 2)
        self.assertIs(repn.nonlinear_vars[0], m.disj1.binary_indicator_var)
        self.assertIs(repn.nonlinear_vars[1],
                      hull.get_disaggregated_var(m.y, m.disj1))
        self.assertEqual(repn.constant, 0)
        self.assertEqual(len(repn.linear_vars), 1)
        self.assertIs(repn.linear_vars[0], m.disj1.binary_indicator_var)
        self.assertEqual(repn.linear_coefs[0], -4)

        nonlin_lb_list = hull.get_transformed_constraints(m.disj2.non_lin_lb)
        self.assertEqual(len(nonlin_lb_list), 1)
        cons = nonlin_lb_list[0]
        self.assertEqual(cons.index(), 'lb')
        self.assertIs(cons.ctype, Constraint)
        self.assertIsNone(cons.lower)
        self.assertEqual(value(cons.upper), 0)
        repn = generate_standard_repn(cons.body)
        self.assertEqual(str(repn.nonlinear_expr),
                         "- ((0.9999*disj2.binary_indicator_var + 0.0001)*"
                         "log(1 + "
                         "_pyomo_gdp_hull_reformulation.relaxedDisjuncts[1]."
                         "disaggregatedVars.y/"
                         "(0.9999*disj2.binary_indicator_var + 0.0001)))")
        self.assertEqual(len(repn.nonlinear_vars), 2)
        self.assertIs(repn.nonlinear_vars[0], m.disj2.binary_indicator_var)
        self.assertIs(repn.nonlinear_vars[1],
                      hull.get_disaggregated_var(m.y, m.disj2))
        self.assertEqual(repn.constant, 0)
        self.assertEqual(len(repn.linear_vars), 1)
        self.assertIs(repn.linear_vars[0], m.disj2.binary_indicator_var)
        self.assertEqual(repn.linear_coefs[0], 1)

class DisaggregatingFixedVars(unittest.TestCase):
    def test_disaggregate_fixed_variables(self):
        m = models.makeTwoTermDisj()
        m.x.fix(6)
        hull = TransformationFactory('gdp.hull')
        hull.apply_to(m)
        # check that we did indeed disaggregate x
        transBlock = m.d[1].transformation_block
        self.assertIsInstance(transBlock.disaggregatedVars.component("x"), Var)
        self.assertIs(hull.get_disaggregated_var(m.x, m.d[1]),
                      transBlock.disaggregatedVars.x)
        self.assertIs(hull.get_src_var(transBlock.disaggregatedVars.x), m.x)

    def test_do_not_disaggregate_fixed_variables(self):
        m = models.makeTwoTermDisj()
        m.x.fix(6)
        hull = TransformationFactory('gdp.hull')
        hull.apply_to(m, assume_fixed_vars_permanent=True)
        # check that we didn't disaggregate x
        transBlock = m.d[1].transformation_block
        self.assertIsNone(transBlock.disaggregatedVars.component("x"))

class NameDeprecationTest(unittest.TestCase):
    def test_name_deprecated(self):
        m = models.makeTwoTermDisj()
        output = StringIO()
        with LoggingIntercept(output, 'pyomo.gdp', logging.WARNING):
            TransformationFactory('gdp.chull').apply_to(m)
        self.assertIn("DEPRECATED: The 'gdp.chull' name is deprecated. "
                      "Please use the more apt 'gdp.hull' instead.",
                      output.getvalue().replace('\n', ' '))

    def test_hull_chull_equivalent(self):
        m = models.makeTwoTermDisj()
        out1 = StringIO()
        out2 = StringIO()
        m1 = TransformationFactory('gdp.hull').create_using(m)
        m2 = TransformationFactory('gdp.chull').create_using(m)
        m1.pprint(ostream=out1)
        m2.pprint(ostream=out2)
        self.assertMultiLineEqual(out1.getvalue(), out2.getvalue())

class KmeansTest(unittest.TestCase):
    @unittest.skipIf('gurobi' not in linear_solvers,
                     "Gurobi solver not available")
    def test_optimal_soln_feasible(self):
        m = ConcreteModel()
        m.Points = RangeSet(3)
        m.Centroids = RangeSet(2)

        m.X = Param(m.Points, initialize={1:0.3672, 2:0.8043, 3:0.3059})

        m.cluster_center = Var(m.Centroids, bounds=(0,2))
        m.distance = Var(m.Points, bounds=(0,2))
        m.t = Var(m.Points, m.Centroids, bounds=(0,2))

        @m.Disjunct(m.Points, m.Centroids)
        def AssignPoint(d, i, k):
            m = d.model()
            d.LocalVars = Suffix(direction=Suffix.LOCAL)
            d.LocalVars[d] = [m.t[i,k]]
            def distance1(d):
                return m.t[i,k] >= m.X[i] - m.cluster_center[k]
            def distance2(d):
                return m.t[i,k] >= - (m.X[i] - m.cluster_center[k])
            d.dist1 = Constraint(rule=distance1)
            d.dist2 = Constraint(rule=distance2)
            d.define_distance = Constraint(expr=m.distance[i] == m.t[i,k])

        @m.Disjunction(m.Points)
        def OneCentroidPerPt(m, i):
            return [m.AssignPoint[i, k] for k in m.Centroids]

        m.obj = Objective(expr=sum(m.distance[i] for i in m.Points))

        TransformationFactory('gdp.hull').apply_to(m)

        # fix an optimal solution
        m.AssignPoint[1,1].indicator_var.fix(1)
        m.AssignPoint[1,2].indicator_var.fix(0)
        m.AssignPoint[2,1].indicator_var.fix(0)
        m.AssignPoint[2,2].indicator_var.fix(1)
        m.AssignPoint[3,1].indicator_var.fix(1)
        m.AssignPoint[3,2].indicator_var.fix(0)

        m.cluster_center[1].fix(0.3059)
        m.cluster_center[2].fix(0.8043)

        m.distance[1].fix(0.0613)
        m.distance[2].fix(0)
        m.distance[3].fix(0)

        m.t[1,1].fix(0.0613)
        m.t[1,2].fix(0)
        m.t[2,1].fix(0)
        m.t[2,2].fix(0)
        m.t[3,1].fix(0)
        m.t[3,2].fix(0)

        results = SolverFactory('gurobi').solve(m)

        self.assertEqual(results.solver.termination_condition,
                         TerminationCondition.optimal)

        TOL = 1e-8
        for c in m.component_data_objects(Constraint, active=True):
            if c.lower is not None:
                self.assertGreaterEqual(value(c.body) + TOL, value(c.lower))
            if c.upper is not None:
                self.assertLessEqual(value(c.body) - TOL, value(c.upper))

class NetworkDisjuncts(unittest.TestCase, CommonTests):

    @unittest.skipIf(not ct.linear_solvers, "No linear solver available")
    def test_solution_maximize(self):
        ct.check_network_disjuncts(self, minimize=False, transformation='hull')

    @unittest.skipIf(not ct.linear_solvers, "No linear solver available")
    def test_solution_minimize(self):
        ct.check_network_disjuncts(self, minimize=True, transformation='hull')

class LogicalConstraintsOnDisjuncts(unittest.TestCase):
    def test_logical_constraints_transformed(self):
        m = models.makeLogicalConstraintsOnDisjuncts()
        hull = TransformationFactory('gdp.hull')
        hull.apply_to(m)

        y1 = m.Y[1].get_associated_binary()
        y2 = m.Y[2].get_associated_binary()

        # check the bigm transformation of the logical things on the disjuncts

        # first d[1]:
        cons = hull.get_transformed_constraints(
            m.d[1]._logical_to_disjunctive.transformed_constraints[1])
        dis_z1 = hull.get_disaggregated_var(
            m.d[1]._logical_to_disjunctive.auxiliary_vars[1], m.d[1])
        dis_y1 = hull.get_disaggregated_var(y1, m.d[1])

        self.assertEqual(len(cons), 1)
        # this simplifies because the dissaggregated variable is *always* 0
        c = cons[0]
        # hull transformation of z1 = 1 - y1:
        # dis_z1 + dis_y1 = d[1].ind_var
        self.assertEqual(c.lower, 0)
        self.assertEqual(c.upper, 0)
        repn = generate_standard_repn(c.body)
        self.assertTrue(repn.is_linear())
        simplified = repn.constant + sum(
            repn.linear_coefs[i]*repn.linear_vars[i]
            for i in range(len(repn.linear_vars)))
        assertExpressionsStructurallyEqual(
            self,
            simplified,
            dis_z1 + dis_y1 - m.d[1].binary_indicator_var)

        cons = hull.get_transformed_constraints(
            m.d[1]._logical_to_disjunctive.transformed_constraints[2])
        self.assertEqual(len(cons), 1)
        c = cons[0]
        # hull transformation of z1 >= 1
        assertExpressionsStructurallyEqual(self, c.expr, dis_z1 >=
                                           m.d[1].binary_indicator_var)

        # then d[4]:
        y1d = hull.get_disaggregated_var(y1, m.d[4])
        y2d = hull.get_disaggregated_var(y2, m.d[4])
        z1d = hull.get_disaggregated_var(
            m.d[4]._logical_to_disjunctive.auxiliary_vars[1], m.d[4])
        z2d = hull.get_disaggregated_var(
            m.d[4]._logical_to_disjunctive.auxiliary_vars[2], m.d[4])
        z3d = hull.get_disaggregated_var(
            m.d[4]._logical_to_disjunctive.auxiliary_vars[3], m.d[4])

        # hull transformation of (1 - z1) + (1 - y1) + y2 >= 1:
        # dz1 + dy1 - dy2 <= m.d[4].ind_var
        cons = hull.get_transformed_constraints(
            m.d[4]._logical_to_disjunctive.transformed_constraints[1])
        # these also are simple because it's really an equality, and since both
        # disaggregated variables will be 0 when the disjunct isn't selected, it
        # doesn't even need big-Ming.
        self.assertEqual(len(cons), 1)
        cons = cons[0]
        self.assertIsNone(cons.lower)
        self.assertEqual(cons.upper, 0)
        repn = generate_standard_repn(cons.body)
        self.assertTrue(repn.is_linear())
        simplified = repn.constant + sum(
            repn.linear_coefs[i]*repn.linear_vars[i]
            for i in range(len(repn.linear_vars)))
        assertExpressionsStructurallyEqual(
            self,
            simplified,
            - m.d[4].binary_indicator_var + z1d + y1d - y2d)

        # hull transformation of z1 + 1 - (1 - y1) >= 1
        # -y1d - z1d <= -d[4].ind_var
        cons = hull.get_transformed_constraints(
            m.d[4]._logical_to_disjunctive.transformed_constraints[2])
        self.assertEqual(len(cons), 1)
        cons = cons[0]
        self.assertIsNone(cons.lower)
        self.assertEqual(cons.upper, 0)
        repn = generate_standard_repn(cons.body)
        self.assertTrue(repn.is_linear())
        simplified = repn.constant + sum(
            repn.linear_coefs[i]*repn.linear_vars[i]
            for i in range(len(repn.linear_vars)))
        assertExpressionsStructurallyEqual(
            self,
            simplified,
            m.d[4].binary_indicator_var - y1d - z1d)

        # hull transformation of z1 + (1 - y2) >= 1
        # y2d - z1d <= 0
        cons = hull.get_transformed_constraints(
            m.d[4]._logical_to_disjunctive.transformed_constraints[3])
        self.assertEqual(len(cons), 1)
        cons = cons[0]
        self.assertIsNone(cons.lower)
        self.assertEqual(cons.upper, 0)
        repn = generate_standard_repn(cons.body)
        self.assertTrue(repn.is_linear())
        simplified = repn.constant + sum(
            repn.linear_coefs[i]*repn.linear_vars[i]
            for i in range(len(repn.linear_vars)))
        assertExpressionsStructurallyEqual(
            self,
            simplified,
            y2d - z1d)

        # hull transformation of (1 - z2) + y1 + (1 - y2) >= 1
        # z2d - y1d + y2d <= m.d[4].ind_var
        cons = hull.get_transformed_constraints(
            m.d[4]._logical_to_disjunctive.transformed_constraints[4])
        self.assertEqual(len(cons), 1)
        cons = cons[0]
        self.assertIsNone(cons.lower)
        self.assertEqual(cons.upper, 0)
        repn = generate_standard_repn(cons.body)
        self.assertTrue(repn.is_linear())
        simplified = repn.constant + sum(
            repn.linear_coefs[i]*repn.linear_vars[i]
            for i in range(len(repn.linear_vars)))
        assertExpressionsStructurallyEqual(
            self,
            simplified,
            - m.d[4].binary_indicator_var + z2d + y2d - y1d)

        # hull transformation of z2 + (1 - y1) >= 1
        # y1d - z2d <= 0
        cons = hull.get_transformed_constraints(
            m.d[4]._logical_to_disjunctive.transformed_constraints[5])
        self.assertEqual(len(cons), 1)
        cons = cons[0]
        self.assertIsNone(cons.lower)
        self.assertEqual(cons.upper, 0)
        repn = generate_standard_repn(cons.body)
        self.assertTrue(repn.is_linear())
        simplified = repn.constant + sum(
            repn.linear_coefs[i]*repn.linear_vars[i]
            for i in range(len(repn.linear_vars)))
        assertExpressionsStructurallyEqual(
            self,
            simplified,
            y1d - z2d)

        # hull transformation of z2 + 1 - (1 - y2) >= 1
        # -y2d - z2d <= -d[4].ind_var
        cons = hull.get_transformed_constraints(
            m.d[4]._logical_to_disjunctive.transformed_constraints[6])
        self.assertEqual(len(cons), 1)
        cons = cons[0]
        self.assertIsNone(cons.lower)
        self.assertEqual(cons.upper, 0)
        repn = generate_standard_repn(cons.body)
        self.assertTrue(repn.is_linear())
        simplified = repn.constant + sum(
            repn.linear_coefs[i]*repn.linear_vars[i]
            for i in range(len(repn.linear_vars)))
        assertExpressionsStructurallyEqual(
            self,
            simplified,
            m.d[4].binary_indicator_var - y2d - z2d)

        # hull transformation of z3 <= z1
        # z3d - z1d <= 0
        cons = hull.get_transformed_constraints(
            m.d[4]._logical_to_disjunctive.transformed_constraints[7])
        self.assertEqual(len(cons), 1)
        cons = cons[0]
        self.assertIsNone(cons.lower)
        self.assertEqual(cons.upper, 0)
        repn = generate_standard_repn(cons.body)
        self.assertTrue(repn.is_linear())
        simplified = repn.constant + sum(
            repn.linear_coefs[i]*repn.linear_vars[i]
            for i in range(len(repn.linear_vars)))
        assertExpressionsStructurallyEqual(
            self,
            simplified,
            z3d - z1d)

        # hull transformation of z3 <= z2
        # z3d - z2d <= 0
        cons = hull.get_transformed_constraints(
            m.d[4]._logical_to_disjunctive.transformed_constraints[8])
        self.assertEqual(len(cons), 1)
        cons = cons[0]
        self.assertIsNone(cons.lower)
        self.assertEqual(cons.upper, 0)
        repn = generate_standard_repn(cons.body)
        self.assertTrue(repn.is_linear())
        simplified = repn.constant + sum(
            repn.linear_coefs[i]*repn.linear_vars[i]
            for i in range(len(repn.linear_vars)))
        assertExpressionsStructurallyEqual(
            self,
            simplified,
            z3d - z2d)

        # hull transformation of z3 >= 1
        cons = hull.get_transformed_constraints(
            m.d[4]._logical_to_disjunctive.transformed_constraints[9])
        self.assertEqual(len(cons), 1)
        cons = cons[0]
        assertExpressionsStructurallyEqual(
            self, cons.expr, z3d >= m.d[4].binary_indicator_var)

        self.assertFalse(m.bwahaha.active)
        self.assertFalse(m.p.active)

    @unittest.skipIf(not ct.linear_solvers, "No linear solver available")
    def test_solution_obeys_logical_constraints(self):
        m = models.makeLogicalConstraintsOnDisjuncts()
        ct.check_solution_obeys_logical_constraints(self, 'hull', m)

    @unittest.skipIf(not ct.linear_solvers, "No linear solver available")
    def test_boolean_vars_on_disjunct(self):
        # Just to make sure we do everything in the correct order, make sure
        # that we can solve a model where some BooleanVars were declared on one
        # of the Disjuncts
        m = models.makeBooleanVarsOnDisjuncts()
        ct.check_solution_obeys_logical_constraints(self, 'hull', m)

    def test_pickle(self):
        ct.check_transformed_model_pickles(self, 'hull')

    @unittest.skipIf(not dill_available, "Dill is not available")
    def test_dill_pickle(self):
        ct.check_transformed_model_pickles_with_dill(self, 'hull')<|MERGE_RESOLUTION|>--- conflicted
+++ resolved
@@ -18,14 +18,11 @@
                            RealSet, ComponentMap, value, log, ConcreteModel,
                            Any, Suffix, SolverFactory, RangeSet, Param,
                            Objective, TerminationCondition, Reference)
-<<<<<<< HEAD
-from pyomo.core.expr.compare import assertExpressionsEqual
-from pyomo.core.expr.sympy_tools import sympy_available
+from pyomo.core.expr.compare import (
+    assertExpressionsEqual, assertExpressionsStructurallyEqual,
+)
 import pyomo.core.expr.current as EXPR
-=======
-from pyomo.core.expr.compare import assertExpressionsStructurallyEqual
 from pyomo.core.base import constraint
->>>>>>> 32633342
 from pyomo.repn import generate_standard_repn
 
 from pyomo.gdp import Disjunct, Disjunction, GDP_Error
@@ -2233,8 +2230,11 @@
         self.assertEqual(len(cons), 1)
         c = cons[0]
         # hull transformation of z1 >= 1
-        assertExpressionsStructurallyEqual(self, c.expr, dis_z1 >=
-                                           m.d[1].binary_indicator_var)
+        assertExpressionsStructurallyEqual(
+            self, c.expr,
+            dis_z1 - (1 - m.d[1].binary_indicator_var)*0
+            >= m.d[1].binary_indicator_var
+        )
 
         # then d[4]:
         y1d = hull.get_disaggregated_var(y1, m.d[4])
@@ -2399,7 +2399,10 @@
         self.assertEqual(len(cons), 1)
         cons = cons[0]
         assertExpressionsStructurallyEqual(
-            self, cons.expr, z3d >= m.d[4].binary_indicator_var)
+            self, cons.expr,
+            z3d - (1 - m.d[4].binary_indicator_var)*0
+            >= m.d[4].binary_indicator_var
+        )
 
         self.assertFalse(m.bwahaha.active)
         self.assertFalse(m.p.active)
