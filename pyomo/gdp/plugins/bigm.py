#  ___________________________________________________________________________
#
#  Pyomo: Python Optimization Modeling Objects
#  Copyright (c) 2008-2022
#  National Technology and Engineering Solutions of Sandia, LLC
#  Under the terms of Contract DE-NA0003525 with National Technology and
#  Engineering Solutions of Sandia, LLC, the U.S. Government retains certain
#  rights in this software.
#  This software is distributed under the 3-clause BSD License.
#  ___________________________________________________________________________

"""Big-M Generalized Disjunctive Programming transformation module."""

import logging

from pyomo.common.collections import ComponentMap, ComponentSet
from pyomo.common.config import ConfigBlock, ConfigValue
from pyomo.common.log import is_debug_set
from pyomo.common.modeling import unique_component_name
from pyomo.common.deprecation import deprecated, deprecation_warning
from pyomo.contrib.cp.transform.logical_to_disjunctive_program import (
    LogicalToDisjunctive)
from pyomo.contrib.fbbt.fbbt import compute_bounds_on_expr
from pyomo.core import (
    Block, BooleanVar, Connector, Constraint, Param, Set, SetOf, Suffix, Var,
    Expression, SortComponents, TraversalStrategy, value, RangeSet,
    NonNegativeIntegers, Binary, Any)
from pyomo.core.base.external import ExternalFunction
from pyomo.core.base import Transformation, TransformationFactory, Reference
import pyomo.core.expr.current as EXPR
from pyomo.gdp import Disjunct, Disjunction, GDP_Error
from pyomo.gdp.transformed_disjunct import _TransformedDisjunct
from pyomo.gdp.util import (
    is_child_of, get_src_disjunction, get_src_constraint, get_gdp_tree,
    get_transformed_constraints, _get_constraint_transBlock, get_src_disjunct,
     _warn_for_active_disjunct, preprocess_targets, _to_dict,
    _get_bigm_suffix_list, _convert_M_to_tuple, _warn_for_unused_bigM_args)
from pyomo.core.util import target_list
from pyomo.network import Port
from pyomo.repn import generate_standard_repn
from functools import wraps
from weakref import ref as weakref_ref, ReferenceType

logger = logging.getLogger('pyomo.gdp.bigm')

@TransformationFactory.register('gdp.bigm', doc="Relax disjunctive model using "
                                "big-M terms.")
class BigM_Transformation(Transformation):
    """Relax disjunctive model using big-M terms.

    Relaxes a disjunctive model into an algebraic model by adding Big-M
    terms to all disjunctive constraints.

    This transformation accepts the following keyword arguments:
        bigM: A user-specified value (or dict) of M values to use (see below)
        targets: the targets to transform [default: the instance]

    M values are determined as follows:
       1) if the constraint appears in the bigM argument dict
       2) if the constraint parent_component appears in the bigM
          argument dict
       3) if any block which is an ancestor to the constraint appears in
          the bigM argument dict
       3) if 'None' is in the bigM argument dict
       4) if the constraint or the constraint parent_component appear in
          a BigM Suffix attached to any parent_block() beginning with the
          constraint's parent_block and moving up to the root model.
       5) if None appears in a BigM Suffix attached to any
          parent_block() between the constraint and the root model.
       6) if the constraint is linear, estimate M using the variable bounds

    M values may be a single value or a 2-tuple specifying the M for the
    lower bound and the upper bound of the constraint body.

    Specifying "bigM=N" is automatically mapped to "bigM={None: N}".

    The transformation will create a new Block with a unique
    name beginning "_pyomo_gdp_bigm_reformulation".  That Block will
    contain an indexed Block named "relaxedDisjuncts", which will hold
    the relaxed disjuncts.  This block is indexed by an integer
    indicating the order in which the disjuncts were relaxed.
    Each block has a dictionary "_constraintMap":

        'srcConstraints': ComponentMap(<transformed constraint>:
                                       <src constraint>)
        'transformedConstraints': ComponentMap(<src constraint>:
                                               <transformed constraint>)

    All transformed Disjuncts will have a pointer to the block their transformed
    constraints are on, and all transformed Disjunctions will have a
    pointer to the corresponding 'Or' or 'ExactlyOne' constraint.

    """

    CONFIG = ConfigBlock("gdp.bigm")
    CONFIG.declare('targets', ConfigValue(
        default=None,
        domain=target_list,
        description="target or list of targets that will be relaxed",
        doc="""

        This specifies the list of components to relax. If None (default), the
        entire model is transformed. Note that if the transformation is done out
        of place, the list of targets should be attached to the model before it
        is cloned, and the list will specify the targets on the cloned
        instance."""
    ))
    CONFIG.declare('bigM', ConfigValue(
        default=None,
        domain=_to_dict,
        description="Big-M value used for constraint relaxation",
        doc="""

        A user-specified value, dict, or ComponentMap of M values that override
        M-values found through model Suffixes or that would otherwise be
        calculated using variable domains."""
    ))
    CONFIG.declare('assume_fixed_vars_permanent', ConfigValue(
        default=False,
        domain=bool,
        description="Boolean indicating whether or not to transform so that "
        "the transformed model will still be valid when fixed Vars are "
        "unfixed.",
        doc="""
        This is only relevant when the transformation will be estimating values
        for M. If True, the transformation will calculate M values assuming that
        fixed variables will always be fixed to their current values. This means
        that if a fixed variable is unfixed after transformation, the
        transformed model is potentially no longer valid. By default, the
        transformation will assume fixed variables could be unfixed in the
        future and will use their bounds to calculate the M value rather than
        their value. Note that this could make for a weaker LP relaxation
        while the variables remain fixed.
        """
    ))

    def __init__(self):
        """Initialize transformation object."""
        super(BigM_Transformation, self).__init__()
        self.handlers = {
            Constraint:  self._transform_constraint,
            Var:         False, # Note that if a Var appears on a Disjunct, we
                                # still treat its bounds as global. If the
                                # intent is for its bounds to be on the
                                # disjunct, it should be declared with no bounds
                                # and the bounds should be set in constraints on
                                # the Disjunct.
            BooleanVar:  False,
            Connector:   False,
            Expression:  False,
            Suffix:      False,
            Param:       False,
            Set:         False,
            SetOf:       False,
            RangeSet:    False,
            Disjunction: False,# It's impossible to encounter an active
                               # Disjunction because preprocessing would have
                               # put it before its parent Disjunct in the order
                               # of transformation.
            Disjunct:    self._warn_for_active_disjunct,
            Block:       False,
            ExternalFunction: False,
            Port:        False, # not Arcs, because those are deactivated after
                                # the network.expand_arcs transformation
        }
        self._generate_debug_messages = False
        self._transformation_blocks = {}
        self._algebraic_constraints = {}

    def _get_bigm_arg_list(self, bigm_args, block):
        # Gather what we know about blocks from args exactly once. We'll still
        # check for constraints in the moment, but if that fails, we've
        # preprocessed the time-consuming part of traversing up the tree.
        arg_list = []
        if bigm_args is None:
            return arg_list
        while block is not None:
            if block in bigm_args:
                arg_list.append({block: bigm_args[block]})
            block = block.parent_block()
        return arg_list

    def _apply_to(self, instance, **kwds):
        self._generate_debug_messages = is_debug_set(logger)
        self.used_args = ComponentMap() # If everything was sure to go well,
                                        # this could be a dictionary. But if
                                        # someone messes up and gives us a Var
                                        # as a key in bigMargs, I need the error
                                        # not to be when I try to put it into
                                        # this map!
        try:
            self._apply_to_impl(instance, **kwds)
        finally:
            self.used_args.clear()
            self._transformation_blocks.clear()
            self._algebraic_constraints.clear()

    def _apply_to_impl(self, instance, **kwds):
        if not instance.ctype in (Block, Disjunct):
            raise GDP_Error("Transformation called on %s of type %s. "
                            "'instance' must be a ConcreteModel, Block, or "
                            "Disjunct (in the case of nested disjunctions)." %
                            (instance.name, instance.ctype))

        config = self.CONFIG(kwds.pop('options', {}))

        # We will let args override suffixes and estimate as a last
        # resort. More specific args/suffixes override ones anywhere in
        # the tree. Suffixes lower down in the tree override ones higher
        # up.
        config.set_value(kwds)
        bigM = config.bigM
        self.assume_fixed_vars_permanent = config.assume_fixed_vars_permanent

        targets = config.targets
        # We need to check that all the targets are in fact on instance. As we
        # do this, we will use the set below to cache components we know to be
        # in the tree rooted at instance.
        knownBlocks = {}
        if targets is None:
            targets = (instance, )

        # FIXME: For historical reasons, BigM would silently skip
        # any targets that were explicitly deactivated.  This
        # preserves that behavior (although adds a warning).  We
        # should revisit that design decision and probably remove
        # this filter, as it is slightly ambiguous as to what it
        # means for the target to be deactivated: is it just the
        # target itself [historical implementation] or any block in
        # the hierarchy?
        def _filter_inactive(targets):
            for t in targets:
                if not t.active:
                    logger.warning(
                        'GDP.BigM transformation passed a deactivated '
                        f'target ({t.name}). Skipping.')
                else:
                    yield t
        targets = list(_filter_inactive(targets))

        # transform any logical constraints that might be anywhere on the stuff
        # we're about to transform. We do this before we preprocess targets
        # because we will likely create more disjunctive components that will
        # need transformation.
        disj_targets = []
        for t in targets:
            disj_datas = t.values() if t.is_indexed() else [t,]
            if t.ctype is Disjunct:
                disj_targets.extend(disj_datas)
            if t.ctype is Disjunction:
                disj_targets.extend([d for disjunction in disj_datas for d in
                                     disjunction.disjuncts])
        TransformationFactory('contrib.logical_to_disjunctive').apply_to(
            instance,
            targets=[blk for blk in targets if blk.ctype is Block] +
            disj_targets)

        # we need to preprocess targets to make sure that if there are any
        # disjunctions in targets that their disjuncts appear before them in
        # the list.
        gdp_tree = get_gdp_tree(targets, instance, knownBlocks)
        preprocessed_targets = preprocess_targets(targets, instance,
                                                  knownBlocks,
                                                  gdp_tree=gdp_tree)

        for t in preprocessed_targets:
            if t.ctype is Disjunction:
                self._transform_disjunctionData(
                    t, t.index(), parent_disjunct=gdp_tree.parent(t),
                    root_disjunct=gdp_tree.root_disjunct(t))
            else:# We know t is a Disjunct after preprocessing
                self._transform_disjunct(
                    t, bigM, root_disjunct=gdp_tree.root_disjunct(t))

        # issue warnings about anything that was in the bigM args dict that we
        # didn't use
        _warn_for_unused_bigM_args(bigM, self.used_args, logger)

    def _add_transformation_block(self, to_block):
        if to_block in self._transformation_blocks:
            return self._transformation_blocks[to_block]

        # make a transformation block on to_block to put transformed disjuncts
        # on
        transBlockName = unique_component_name(
            to_block,
            '_pyomo_gdp_bigm_reformulation')
        self._transformation_blocks[to_block] = transBlock = Block()
        to_block.add_component(transBlockName, transBlock)
        transBlock.relaxedDisjuncts = _TransformedDisjunct(NonNegativeIntegers)

        return transBlock

    def _add_xor_constraint(self, disjunction, transBlock):
        # Put the disjunction constraint on the transformation block and
        # determine whether it is an OR or XOR constraint.
        # We never do this for just a DisjunctionData because we need to know
        # about the index set of its parent component (so that we can make the
        # index of this constraint match). So if we called this on a
        # DisjunctionData, we did something wrong.

        # first check if the constraint already exists
        if disjunction in self._algebraic_constraints:
            return self._algebraic_constraints[disjunction]

        # add the XOR (or OR) constraints to parent block (with unique name)
        # It's indexed if this is an IndexedDisjunction, not otherwise
        if disjunction.is_indexed():
            orC = Constraint(Any)
        else:
            orC = Constraint()
        orCname = unique_component_name(
            transBlock,disjunction.getname(fully_qualified=False) + '_xor')
        transBlock.add_component(orCname, orC)
        self._algebraic_constraints[disjunction] = orC

        return orC

    def _transform_disjunctionData(self, obj, index, parent_disjunct=None,
                                   root_disjunct=None):
        # Create or fetch the transformation block
        if root_disjunct is not None:
            # We want to put all the transformed things on the root
            # Disjunct's parent's block so that they do not get
            # re-transformed
            transBlock = self._add_transformation_block(
                root_disjunct.parent_block())
        else:
            # This isn't nested--just put it on the parent block.
            transBlock = self._add_transformation_block(obj.parent_block())

        # create or fetch the xor constraint
        xorConstraint = self._add_xor_constraint(obj.parent_component(),
                                                 transBlock)
        # Just because it's unlikely this is what someone meant to do...
        if len(obj.disjuncts) == 0:
            raise GDP_Error("Disjunction '%s' is empty. This is "
                            "likely indicative of a modeling error."  %
                            obj.name)

        # add or (or xor) constraint
        or_expr = sum(disjunct.binary_indicator_var for disjunct in
                      obj.disjuncts)

        rhs = 1 if parent_disjunct is None else \
              parent_disjunct.binary_indicator_var
        if obj.xor:
            xorConstraint[index] = or_expr == rhs
        else:
            xorConstraint[index] = or_expr >= rhs
        # Mark the DisjunctionData as transformed by mapping it to its XOR
        # constraint.
        obj._algebraic_constraint = weakref_ref(xorConstraint[index])

        # and deactivate for the writers
        obj.deactivate()

    def _transform_disjunct(self, obj, bigM, root_disjunct):
        root = root_disjunct.parent_block() if root_disjunct is not None else \
               obj.parent_block()
        transBlock = self._add_transformation_block(root)
        suffix_list = _get_bigm_suffix_list(obj)
        arg_list = self._get_bigm_arg_list(bigM, obj)

        # add reference to original disjunct on transformation block
        relaxedDisjuncts = transBlock.relaxedDisjuncts
        relaxationBlock = relaxedDisjuncts[len(relaxedDisjuncts)]
        # we will keep a map of constraints (hashable, ha!) to a tuple to
        # indicate what their M value is and where it came from, of the form:
        # ((lower_value, lower_source, lower_key), (upper_value, upper_source,
        # upper_key)), where the first tuple is the information for the lower M,
        # the second tuple is the info for the upper M, source is the Suffix or
        # argument dictionary and None if the value was calculated, and key is
        # the key in the Suffix or argument dictionary, and None if it was
        # calculated. (Note that it is possible the lower or upper is
        # user-specified and the other is not, hence the need to store
        # information for both.)
        relaxationBlock.bigm_src = {}
        relaxationBlock.localVarReferences = Block()
        # add the map that will link back and forth between transformed
        # constraints and their originals.
        relaxationBlock._constraintMap = {
            'srcConstraints': ComponentMap(),
            'transformedConstraints': ComponentMap()
        }
        relaxationBlock.transformedConstraints = Constraint(Any)
        obj._transformation_block = weakref_ref(relaxationBlock)
        relaxationBlock._src_disjunct = weakref_ref(obj)

        # This is crazy, but if the disjunction has been previously
        # relaxed, the disjunct *could* be deactivated.  This is a big
        # deal for Hull, as it uses the component_objects /
        # component_data_objects generators.  For BigM, that is OK,
        # because we never use those generators with active=True.  I am
        # only noting it here for the future when someone (me?) is
        # comparing the two relaxations.
        #
        # Transform each component within this disjunct
        self._transform_block_components(obj, obj, bigM, arg_list, suffix_list)

        # deactivate disjunct to keep the writers happy
        obj._deactivate_without_fixing_indicator()

    def _transform_block_components(self, block, disjunct, bigM, arg_list,
                                    suffix_list):
        # Find all the variables declared here (including the indicator_var) and
        # add a reference on the transformation block so these will be
        # accessible when the Disjunct is deactivated.
        varRefBlock = disjunct._transformation_block().localVarReferences
        for v in block.component_objects(Var, descend_into=Block, active=None):
            varRefBlock.add_component(unique_component_name(
                varRefBlock, v.getname(fully_qualified=False)), Reference(v))

        # Now look through the component map of block and transform everything
        # we have a handler for. Yell if we don't know how to handle it. (Note
        # that because we only iterate through active components, this means
        # non-ActiveComponent types cannot have handlers.)
        for obj in block.component_objects(active=True, descend_into=Block):
            handler = self.handlers.get(obj.ctype, None)
            if not handler:
                if handler is None:
                    raise GDP_Error(
                        "No BigM transformation handler registered "
                        "for modeling components of type %s. If your "
                        "disjuncts contain non-GDP Pyomo components that "
                        "require transformation, please transform them first."
                        % obj.ctype)
                continue
            # obj is what we are transforming, we pass disjunct
            # through so that we will have access to the indicator
            # variables down the line.
            handler(obj, disjunct, bigM, arg_list, suffix_list)

    def _warn_for_active_disjunct(self, innerdisjunct, outerdisjunct, bigMargs,
                                  arg_list, suffix_list):
        _warn_for_active_disjunct(innerdisjunct, outerdisjunct)

    def _transform_constraint(self, obj, disjunct, bigMargs, arg_list,
                              disjunct_suffix_list):
        # add constraint to the transformation block, we'll transform it there.
        transBlock = disjunct._transformation_block()
        bigm_src = transBlock.bigm_src
        constraintMap = transBlock._constraintMap

        disjunctionRelaxationBlock = transBlock.parent_block()
        
        # We will make indexes from ({obj.local_name} x obj.index_set() x ['lb',
        # 'ub']), but don't bother construct that set here, as taking Cartesian
        # products is kind of expensive (and redundant since we have the
        # original model)
        newConstraint = transBlock.transformedConstraints

        for i in sorted(obj.keys()):
            c = obj[i]
            if not c.active:
                continue

            lower = (None, None, None)
            upper = (None, None, None)

            # first, we see if an M value was specified in the arguments.
            # (This returns None if not)
            lower, upper = self._get_M_from_args(c, bigMargs, arg_list, lower,
                                                 upper)
            M = (lower[0], upper[0])

            if self._generate_debug_messages:
                logger.debug("GDP(BigM): The value for M for constraint '%s' "
                             "from the BigM argument is %s." % (c.name,
                                                                str(M)))

            # if we didn't get something we need from args, try suffixes:
            if (M[0] is None and c.lower is not None) or \
               (M[1] is None and c.upper is not None):
                # first get anything parent to c but below disjunct
                suffix_list = _get_bigm_suffix_list(
                    c.parent_block(),
                    stopping_block=disjunct)
                # prepend that to what we already collected for the disjunct.
                suffix_list.extend(disjunct_suffix_list)
                lower, upper = self._update_M_from_suffixes(c, suffix_list,
                                                            lower, upper)
                M = (lower[0], upper[0])

            if self._generate_debug_messages:
                logger.debug("GDP(BigM): The value for M for constraint '%s' "
                             "after checking suffixes is %s." % (c.name,
                                                                 str(M)))

            if c.lower is not None and M[0] is None:
                M = (self._estimate_M(c.body, c)[0] - c.lower, M[1])
                lower = (M[0], None, None)
            if c.upper is not None and M[1] is None:
                M = (M[0], self._estimate_M(c.body, c)[1] - c.upper)
                upper = (M[1], None, None)

            if self._generate_debug_messages:
                logger.debug("GDP(BigM): The value for M for constraint '%s' "
                             "after estimating (if needed) is %s." %
                             (c.name, str(M)))

            # save the source information
            bigm_src[c] = (lower, upper)

<<<<<<< HEAD
            if c.lower is not None:
                if M[0] is None:
                    raise GDP_Error("Cannot relax disjunctive constraint '%s' "
                                    "because M is not defined." % name)
                M_expr = M[0] * (1 - disjunct.binary_indicator_var)
                newConstraint.add((name, i, 'lb'), c.lower <= c.body - M_expr)
                constraintMap[
                    'transformedConstraints'][c] = [
                        newConstraint[name, i, 'lb']]
                constraintMap['srcConstraints'][
                    newConstraint[name, i, 'lb']] = c
            if c.upper is not None:
                if M[1] is None:
                    raise GDP_Error("Cannot relax disjunctive constraint '%s' "
                                    "because M is not defined." % name)
                M_expr = M[1] * (1 - disjunct.binary_indicator_var)
                newConstraint.add((name, i, 'ub'), c.body - M_expr <= c.upper)
                transformed = constraintMap['transformedConstraints'].get(c)
                if transformed is not None:
                    constraintMap['transformedConstraints'][
                        c].append(newConstraint[name, i, 'ub'])
                else:
                    constraintMap[
                        'transformedConstraints'][c] = [
                            newConstraint[name, i, 'ub']]
                constraintMap['srcConstraints'][
                    newConstraint[name, i, 'ub']] = c
=======
            self._add_constraint_expressions(c, i, M,
                                             disjunct.binary_indicator_var,
                                             newConstraint, constraintMap)
>>>>>>> 34f07c4f

            # deactivate because we relaxed
            c.deactivate()

    def _add_constraint_expressions(self, c, i, M, indicator_var, newConstraint,
                                    constraintMap):
        # Since we are both combining components from multiple blocks and using
        # local names, we need to make sure that the first index for
        # transformedConstraints is guaranteed to be unique. We just grab the
        # current length of the list here since that will be monotonically
        # increasing and hence unique. We'll append it to the
        # slightly-more-human-readable constraint name for something familiar
        # but unique. (Note that we really could do this outside of the loop
        # over the constraint indices, but I don't think it matters a lot.)
        unique = len(newConstraint)
        name = c.local_name + "_%s" % unique

        if c.lower is not None:
            if M[0] is None:
                raise GDP_Error("Cannot relax disjunctive constraint '%s' "
                                "because M is not defined." % name)
            M_expr = M[0] * (1 - indicator_var)
            newConstraint.add((name, i, 'lb'), c.lower <= c. body - M_expr)
            constraintMap[
                'transformedConstraints'][c] = [
                    newConstraint[name, i, 'lb']]
            constraintMap['srcConstraints'][
                newConstraint[name, i, 'lb']] = c
        if c.upper is not None:
            if M[1] is None:
                raise GDP_Error("Cannot relax disjunctive constraint '%s' "
                                "because M is not defined." % name)
            M_expr = M[1] * (1 - indicator_var)
            newConstraint.add((name, i, 'ub'), c.body - M_expr <= c.upper)
            transformed = constraintMap['transformedConstraints'].get(c)
            if transformed is not None:
                constraintMap['transformedConstraints'][
                    c].append(newConstraint[name, i, 'ub'])
            else:
                constraintMap[
                    'transformedConstraints'][c] = [
                        newConstraint[name, i, 'ub']]
            constraintMap['srcConstraints'][
                newConstraint[name, i, 'ub']] = c

    def _process_M_value(self, m, lower, upper, need_lower, need_upper, src,
                         key, constraint, from_args=False):
        m = _convert_M_to_tuple(m, constraint)
        if need_lower and m[0] is not None:
            if from_args:
                self.used_args[key] = m
            lower = (m[0], src, key)
            need_lower = False
        if need_upper and m[1] is not None:
            if from_args:
                self.used_args[key] = m
            upper = (m[1], src, key)
            need_upper = False
        return lower, upper, need_lower, need_upper

    def _get_M_from_args(self, constraint, bigMargs, arg_list, lower, upper):
        # check args: we first look in the keys for constraint and
        # constraintdata. In the absence of those, we traverse up the blocks,
        # and as a last resort check for a value for None
        if bigMargs is None:
            return (lower, upper)

        # since we check for args first, we know lower[0] and upper[0] are both
        # None
        need_lower = constraint.lower is not None
        need_upper = constraint.upper is not None

        # check for the constraint itself and its container
        parent = constraint.parent_component()
        if constraint in bigMargs:
            m = bigMargs[constraint]
            (lower, upper,
             need_lower, need_upper) = self._process_M_value(m, lower, upper,
                                                             need_lower,
                                                             need_upper,
                                                             bigMargs,
                                                             constraint,
                                                             constraint,
                                                             from_args=True)
            if not need_lower and not need_upper:
                return lower, upper
        elif parent in bigMargs:
            m = bigMargs[parent]
            (lower, upper,
             need_lower, need_upper) = self._process_M_value(m, lower, upper,
                                                             need_lower,
                                                             need_upper,
                                                             bigMargs, parent,
                                                             constraint,
                                                             from_args=True)
            if not need_lower and not need_upper:
                return lower, upper

        # use the precomputed traversal up the blocks
        for arg in arg_list:
            for block, val in arg.items():
                (lower, upper,
                 need_lower,
                 need_upper) = self._process_M_value(val, lower, upper,
                                                     need_lower, need_upper,
                                                     bigMargs, block,
                                                     constraint,
                                                     from_args=True)
                if not need_lower and not need_upper:
                    return lower, upper

        # last check for value for None!
        if None in bigMargs:
            m = bigMargs[None]
            (lower, upper,
             need_lower, need_upper) = self._process_M_value(m, lower, upper,
                                                             need_lower,
                                                             need_upper,
                                                             bigMargs, None,
                                                             constraint,
                                                             from_args=True)
            if not need_lower and not need_upper:
                return lower, upper

        return lower, upper

    def _update_M_from_suffixes(self, constraint, suffix_list, lower, upper):
        # It's possible we found half the answer in args, but we are still
        # looking for half the answer.
        need_lower = constraint.lower is not None and lower[0] is None
        need_upper = constraint.upper is not None and upper[0] is None
        M = None
        # first we check if the constraint or its parent is a key in any of the
        # suffix lists
        for bigm in suffix_list:
            if constraint in bigm:
                M = bigm[constraint]
                (lower, upper,
                 need_lower,
                 need_upper) = self._process_M_value(M, lower, upper,
                                                     need_lower, need_upper,
                                                     bigm, constraint,
                                                     constraint)
                if not need_lower and not need_upper:
                    return lower, upper

            # if c is indexed, check for the parent component
            if constraint.parent_component() in bigm:
                parent = constraint.parent_component()
                M = bigm[parent]
                (lower, upper,
                 need_lower,
                 need_upper) = self._process_M_value(M, lower, upper,
                                                     need_lower, need_upper,
                                                     bigm, parent, constraint)
                if not need_lower and not need_upper:
                    return lower, upper

        # if we didn't get an M that way, traverse upwards through the blocks
        # and see if None has a value on any of them.
        if M is None:
            for bigm in suffix_list:
                if None in bigm:
                    M = bigm[None]
                    (lower, upper,
                     need_lower,
                     need_upper) = self._process_M_value(M, lower, upper,
                                                         need_lower, need_upper,
                                                         bigm, None, constraint)
                if not need_lower and not need_upper:
                    return lower, upper
        return lower, upper

    def _estimate_M(self, expr, constraint):
        expr_lb, expr_ub = compute_bounds_on_expr(
            expr, ignore_fixed=not self.assume_fixed_vars_permanent)
        if expr_lb is None or expr_ub is None:
            raise GDP_Error("Cannot estimate M for unbounded "
                            "expressions.\n\t(found while processing "
                            "constraint '%s'). Please specify a value of M "
                            "or ensure all variables that appear in the "
                            "constraint are bounded." % constraint.name)
        else:
            M = (expr_lb, expr_ub)
        return tuple(M)

    # These are all functions to retrieve transformed components from
    # original ones and vice versa.

    @wraps(get_src_disjunct)
    def get_src_disjunct(self, transBlock):
        return get_src_disjunct(transBlock)

    @wraps(get_src_disjunction)
    def get_src_disjunction(self, xor_constraint):
        return get_src_disjunction(xor_constraint)

    @wraps(get_src_constraint)
    def get_src_constraint(self, transformedConstraint):
        return get_src_constraint(transformedConstraint)

    @wraps(get_transformed_constraints)
    def get_transformed_constraints(self, srcConstraint):
        return get_transformed_constraints(srcConstraint)

    @deprecated("The get_m_value_src function is deprecated. Use "
                "the get_M_value_src function if you need source "
                "information or the get_M_value function if you "
                "only need values.", version='5.7.1')
    def get_m_value_src(self, constraint):
        transBlock = _get_constraint_transBlock(constraint)
        ((lower_val, lower_source, lower_key),
         (upper_val, upper_source, upper_key)) = transBlock.bigm_src[constraint]

        if constraint.lower is not None and constraint.upper is not None and \
           (not lower_source is upper_source or not lower_key is upper_key):
            raise GDP_Error("This is why this method is deprecated: The lower "
                            "and upper M values for constraint %s came from "
                            "different sources, please use the get_M_value_src "
                            "method." % constraint.name)
        # if source and key are equal for the two, this is representable in the
        # old format.
        if constraint.lower is not None and lower_source is not None:
            return (lower_source, lower_key)
        if constraint.upper is not None and upper_source is not None:
            return (upper_source, upper_key)
        # else it was calculated:
        return (lower_val, upper_val)

    def get_M_value_src(self, constraint):
        """Return a tuple indicating how the M value used to transform
        constraint was specified. (In particular, this can be used to
        verify which BigM Suffixes were actually necessary to the
        transformation.)

        Return is of the form: ((lower_M_val, lower_M_source, lower_M_key),
                                (upper_M_val, upper_M_source, upper_M_key))

        If the constraint does not have a lower bound (or an upper bound),
        the first (second) element will be (None, None, None). Note that if
        a constraint is of the form a <= expr <= b or is an equality constraint,
        it is not necessarily true that the source of lower_M and upper_M
        are the same.

        If the M value came from an arg, source is the  dictionary itself and
        key is the key in that dictionary which gave us the M value.

        If the M value came from a Suffix, source is the BigM suffix used and
        key is the key in that Suffix.

        If the transformation calculated the value, both source and key are
        None.

        Parameters
        ----------
        constraint: Constraint, which must be in the subtree of a transformed
                    Disjunct
        """
        transBlock = _get_constraint_transBlock(constraint)
        # This is a KeyError if it fails, but it is also my fault if it
        # fails... (That is, it's a bug in the mapping.)
        return transBlock.bigm_src[constraint]

    def get_M_value(self, constraint):
        """Returns the M values used to transform constraint. Return is a tuple:
        (lower_M_value, upper_M_value). Either can be None if constraint does
        not have a lower or upper bound, respectively.

        Parameters
        ----------
        constraint: Constraint, which must be in the subtree of a transformed
                    Disjunct
        """
        transBlock = _get_constraint_transBlock(constraint)
        # This is a KeyError if it fails, but it is also my fault if it
        # fails... (That is, it's a bug in the mapping.)
        lower, upper = transBlock.bigm_src[constraint]
        return (lower[0], upper[0])

    def get_all_M_values_by_constraint(self, model):
        """Returns a dictionary mapping each constraint to a tuple:
        (lower_M_value, upper_M_value), where either can be None if the
        constraint does not have a lower or upper bound (respectively).

        Parameters
        ----------
        model: A GDP model that has been transformed with BigM
        """
        m_values = {}
        for disj in model.component_data_objects(
                Disjunct,
                active=None,
                descend_into=(Block, Disjunct)):
            transBlock = disj.transformation_block
            # First check if it was transformed at all.
            if transBlock is not None:
                # If it was transformed with BigM, we get the M values.
                if hasattr(transBlock, 'bigm_src'):
                    for cons in transBlock.bigm_src:
                        m_values[cons] = self.get_M_value(cons)
        return m_values

    def get_largest_M_value(self, model):
        """Returns the largest M value for any constraint on the model.

        Parameters
        ----------
        model: A GDP model that has been transformed with BigM
        """
        return max(max(abs(m) for m in m_values if m is not None) for m_values
                   in self.get_all_M_values_by_constraint(model).values())<|MERGE_RESOLUTION|>--- conflicted
+++ resolved
@@ -502,39 +502,9 @@
             # save the source information
             bigm_src[c] = (lower, upper)
 
-<<<<<<< HEAD
-            if c.lower is not None:
-                if M[0] is None:
-                    raise GDP_Error("Cannot relax disjunctive constraint '%s' "
-                                    "because M is not defined." % name)
-                M_expr = M[0] * (1 - disjunct.binary_indicator_var)
-                newConstraint.add((name, i, 'lb'), c.lower <= c.body - M_expr)
-                constraintMap[
-                    'transformedConstraints'][c] = [
-                        newConstraint[name, i, 'lb']]
-                constraintMap['srcConstraints'][
-                    newConstraint[name, i, 'lb']] = c
-            if c.upper is not None:
-                if M[1] is None:
-                    raise GDP_Error("Cannot relax disjunctive constraint '%s' "
-                                    "because M is not defined." % name)
-                M_expr = M[1] * (1 - disjunct.binary_indicator_var)
-                newConstraint.add((name, i, 'ub'), c.body - M_expr <= c.upper)
-                transformed = constraintMap['transformedConstraints'].get(c)
-                if transformed is not None:
-                    constraintMap['transformedConstraints'][
-                        c].append(newConstraint[name, i, 'ub'])
-                else:
-                    constraintMap[
-                        'transformedConstraints'][c] = [
-                            newConstraint[name, i, 'ub']]
-                constraintMap['srcConstraints'][
-                    newConstraint[name, i, 'ub']] = c
-=======
             self._add_constraint_expressions(c, i, M,
                                              disjunct.binary_indicator_var,
                                              newConstraint, constraintMap)
->>>>>>> 34f07c4f
 
             # deactivate because we relaxed
             c.deactivate()
