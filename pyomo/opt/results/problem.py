--- conflicted
+++ resolved
@@ -10,13 +10,8 @@
 
 __all__ = ['ProblemInformation', 'ProblemSense']
 
-<<<<<<< HEAD
-from pyutilib.enum import Enum
+import enum
 from pyomo.opt.results.container import MapContainer
-=======
-import enum
-from pyomo.opt.results.container import *
->>>>>>> 9fd8cbcc
 
 class ProblemSense(str, enum.Enum):
     unknown='unknown'
