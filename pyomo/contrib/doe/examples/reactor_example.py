#  ___________________________________________________________________________
#
#  Pyomo: Python Optimization Modeling Objects
#  Copyright (c) 2008-2025
#  National Technology and Engineering Solutions of Sandia, LLC
#  Under the terms of Contract DE-NA0003525 with National Technology and
#  Engineering Solutions of Sandia, LLC, the U.S. Government retains certain
#  rights in this software.
#  This software is distributed under the 3-clause BSD License.
#  ___________________________________________________________________________
from pyomo.common.dependencies import numpy as np, pathlib

from pyomo.contrib.doe.examples.reactor_experiment import ReactorExperiment
from pyomo.contrib.doe import DesignOfExperiments

import pyomo.environ as pyo

import json
<<<<<<< HEAD
from pathlib import Path
import idaes
=======

>>>>>>> 06452a9a

# Example for sensitivity analysis on the reactor experiment
# After sensitivity analysis is done, we perform optimal DoE
def run_reactor_doe():
    # Read in file
    DATA_DIR = pathlib.Path(__file__).parent
    file_path = DATA_DIR / "result.json"

    with open(file_path) as f:
        data_ex = json.load(f)

    # Put temperature control time points into correct format for reactor experiment
    data_ex["control_points"] = {
        float(k): v for k, v in data_ex["control_points"].items()
    }

    # Create a ReactorExperiment object; data and discretization information are part
    # of the constructor of this object
    experiment = ReactorExperiment(data=data_ex, nfe=10, ncp=3)

    # Use a central difference, with step size 1e-3
    fd_formula = "central"
    step_size = 1e-3

    # Use the determinant objective with scaled sensitivity matrix
    objective_option = "determinant"
    scale_nominal_param_value = True

    # Create the DesignOfExperiments object
    # We will not be passing any prior information in this example
    # and allow the experiment object and the DesignOfExperiments
    # call of ``run_doe`` perform model initialization.
    doe_obj = DesignOfExperiments(
        experiment,
        fd_formula=fd_formula,
        step=step_size,
        objective_option=objective_option,
        scale_constant_value=1,
        scale_nominal_param_value=scale_nominal_param_value,
        prior_FIM=None,
        jac_initial=None,
        fim_initial=None,
        L_diagonal_lower_bound=1e-7,
        solver=None,
        tee=False,
        get_labeled_model_args=None,
        _Cholesky_option=True,
        _only_compute_fim_lower=True,
    )

    # Make design ranges to compute the full factorial design
    design_ranges = {"CA[0]": [1, 5, 9], "T[0]": [300, 700, 9]}

    # Compute the full factorial design with the sequential FIM calculation
    doe_obj.compute_FIM_full_factorial(design_ranges=design_ranges, method="sequential")

    # Plot the results
    doe_obj.draw_factorial_figure(
        sensitivity_design_variables=["CA[0]", "T[0]"],
        fixed_design_variables={
            "T[0.125]": 300,
            "T[0.25]": 300,
            "T[0.375]": 300,
            "T[0.5]": 300,
            "T[0.625]": 300,
            "T[0.75]": 300,
            "T[0.875]": 300,
            "T[1]": 300,
        },
        title_text="Reactor Example",
        xlabel_text="Concentration of A (M)",
        ylabel_text="Initial Temperature (K)",
        figure_file_name="example_reactor_compute_FIM",
        log_scale=False,
    )

    ###########################
    # End sensitivity analysis

    # Begin optimal DoE
    ####################
    doe_obj.run_doe()

    # Print out a results summary
    print("Optimal experiment values: ")
    print(
        "\tInitial concentration: {:.2f}".format(
            doe_obj.results["Experiment Design"][0]
        )
    )
    print(
        ("\tTemperature values: [" + "{:.2f}, " * 8 + "{:.2f}]").format(
            *doe_obj.results["Experiment Design"][1:]
        )
    )
    print("FIM at optimal design:\n {}".format(np.array(doe_obj.results["FIM"])))
    print(
        "Objective value at optimal design: {:.2f}".format(
            pyo.value(doe_obj.model.objective)
        )
    )

    print(doe_obj.results["Experiment Design Names"])
    print("\n Measurement Error: \n\t", doe_obj.results['Measurement Error'])
    print("\n Experiment Outputs: \n\t", doe_obj.results['Experiment Outputs'])

    ###################
    # End optimal DoE


if __name__ == "__main__":
    run_reactor_doe()<|MERGE_RESOLUTION|>--- conflicted
+++ resolved
@@ -16,12 +16,7 @@
 import pyomo.environ as pyo
 
 import json
-<<<<<<< HEAD
-from pathlib import Path
-import idaes
-=======
 
->>>>>>> 06452a9a
 
 # Example for sensitivity analysis on the reactor experiment
 # After sensitivity analysis is done, we perform optimal DoE
@@ -125,8 +120,6 @@
     )
 
     print(doe_obj.results["Experiment Design Names"])
-    print("\n Measurement Error: \n\t", doe_obj.results['Measurement Error'])
-    print("\n Experiment Outputs: \n\t", doe_obj.results['Experiment Outputs'])
 
     ###################
     # End optimal DoE
