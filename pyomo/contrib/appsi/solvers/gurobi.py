--- conflicted
+++ resolved
@@ -28,11 +28,8 @@
     PersistentSolver, Results, TerminationCondition, MIPSolverConfig,
     PersistentBase, PersistentSolutionLoader
 )
-<<<<<<< HEAD
 from pyomo.contrib.appsi.cmodel import cmodel_available
-=======
 from pyomo.core.staleflag import StaleFlagManager
->>>>>>> 7b76b1dc
 
 logger = logging.getLogger(__name__)
 
