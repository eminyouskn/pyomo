--- conflicted
+++ resolved
@@ -319,13 +319,9 @@
                                        master_mip.MindtPy_utils.variable_list,
                                        solve_data.working_model.MindtPy_utils.variable_list,
                                        config)
-<<<<<<< HEAD
         # if config.strategy == 'GOA':
         # if not config.add_no_good_cuts:
         if solve_data.objective_sense == minimize:
-=======
-        if main_objective.sense == minimize:
->>>>>>> 45a1b107
             solve_data.LB = max(
                 self.get_best_objective_value(), solve_data.LB)
             solve_data.LB_progress.append(solve_data.LB)
