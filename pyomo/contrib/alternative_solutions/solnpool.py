#  ___________________________________________________________________________
#
#  Pyomo: Python Optimization Modeling Objects
#  Copyright (c) 2008-2024
#  National Technology and Engineering Solutions of Sandia, LLC
#  Under the terms of Contract DE-NA0003525 with National Technology and
#  Engineering Solutions of Sandia, LLC, the U.S. Government retains certain
#  rights in this software.
#  This software is distributed under the 3-clause BSD License.
#  ___________________________________________________________________________

import logging

logger = logging.getLogger(__name__)

from pyomo.common.dependencies import attempt_import
from pyomo.common.errors import ApplicationError

import pyomo.environ as pe
from pyomo.contrib import appsi
import pyomo.contrib.alternative_solutions.aos_utils as aos_utils
from pyomo.contrib.alternative_solutions import Solution


def gurobi_generate_solutions(
    model,
    *,
    num_solutions=10,
    rel_opt_gap=None,
    abs_opt_gap=None,
    solver_options={},
    tee=False,
):
    """
    Finds alternative optimal solutions for discrete variables using Gurobi's
    built-in Solution Pool capability. See the Gurobi Solution Pool
    documentation for additional details.

    Parameters
    ----------
    model : ConcreteModel
        A concrete Pyomo model.
    num_solutions : int
        The maximum number of solutions to generate. This parameter maps to
        the PoolSolutions parameter in Gurobi.
    rel_opt_gap : non-negative float or None
        The relative optimality gap for allowable alternative solutions.
        None implies that there is no limit on the relative optimality gap
        (i.e. that any feasible solution can be considered by Gurobi).
        This parameter maps to the PoolGap parameter in Gurobi.
    abs_opt_gap : non-negative float or None
        The absolute optimality gap for allowable alternative solutions.
        None implies that there is no limit on the absolute optimality gap
        (i.e. that any feasible solution can be considered by Gurobi).
        This parameter maps to the PoolGapAbs parameter in Gurobi.
    solver_options : dict
        Solver option-value pairs to be passed to the Gurobi solver.
    tee : boolean
        Boolean indicating that the solver output should be displayed.

    Returns
    -------
    solutions
        A list of Solution objects.  [Solution]
    """
    #
    # Setup gurobi
    #
<<<<<<< HEAD
    if not gurobipy_available:
        raise ApplicationError("Solver (gurobi) not available")
=======
>>>>>>> 05eefac6
    opt = appsi.solvers.Gurobi()
    if not opt.available():
        raise ApplicationError("Solver (gurobi) not available")

    opt.config.stream_solver = tee
    opt.config.load_solution = False
    opt.gurobi_options["PoolSolutions"] = num_solutions
    opt.gurobi_options["PoolSearchMode"] = 2
    if rel_opt_gap is not None:
        opt.gurobi_options["PoolGap"] = rel_opt_gap
    if abs_opt_gap is not None:
        opt.gurobi_options["PoolGapAbs"] = abs_opt_gap
    for parameter, value in solver_options.items():
        opt.gurobi_options[parameter] = value
    #
    # Run gurobi
    #
    results = opt.solve(model)
    condition = results.termination_condition
    if not (condition == appsi.base.TerminationCondition.optimal):
        raise ApplicationError(
            "Model cannot be solved, " "TerminationCondition = {}"
        ).format(condition.value)
    #
    # Collect solutions
    #
    solution_count = opt.get_model_attr("SolCount")
    variables = aos_utils.get_model_variables(model, include_fixed=True)
    solutions = []
    for i in range(solution_count):
        #
        # Load the i-th solution into the model
        #
        results.solution_loader.load_vars(solution_number=i)
        #
        # Pull the solution from the model into a Solution object,
        # and append to our list of solutions
        #
        solutions.append(Solution(model, variables))

    return solutions<|MERGE_RESOLUTION|>--- conflicted
+++ resolved
@@ -11,15 +11,12 @@
 
 import logging
 
-logger = logging.getLogger(__name__)
-
-from pyomo.common.dependencies import attempt_import
-from pyomo.common.errors import ApplicationError
-
 import pyomo.environ as pe
 from pyomo.contrib import appsi
 import pyomo.contrib.alternative_solutions.aos_utils as aos_utils
 from pyomo.contrib.alternative_solutions import Solution
+
+logger = logging.getLogger(__name__)
 
 
 def gurobi_generate_solutions(
@@ -66,14 +63,9 @@
     #
     # Setup gurobi
     #
-<<<<<<< HEAD
-    if not gurobipy_available:
-        raise ApplicationError("Solver (gurobi) not available")
-=======
->>>>>>> 05eefac6
     opt = appsi.solvers.Gurobi()
     if not opt.available():
-        raise ApplicationError("Solver (gurobi) not available")
+        raise pe.common.errors.ApplicationError("Solver (gurobi) not available")
 
     opt.config.stream_solver = tee
     opt.config.load_solution = False
@@ -91,7 +83,7 @@
     results = opt.solve(model)
     condition = results.termination_condition
     if not (condition == appsi.base.TerminationCondition.optimal):
-        raise ApplicationError(
+        raise pe.common.errors.ApplicationError(
             "Model cannot be solved, " "TerminationCondition = {}"
         ).format(condition.value)
     #
