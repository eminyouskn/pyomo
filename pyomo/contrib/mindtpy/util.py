#  ___________________________________________________________________________
#
#  Pyomo: Python Optimization Modeling Objects
#  Copyright (c) 2008-2022
#  National Technology and Engineering Solutions of Sandia, LLC
#  Under the terms of Contract DE-NA0003525 with National Technology and
#  Engineering Solutions of Sandia, LLC, the U.S. Government retains certain
#  rights in this software.
#  This software is distributed under the 3-clause BSD License.
#  ___________________________________________________________________________

"""Utility functions and classes for the MindtPy solver."""
import logging
from pyomo.common.collections import ComponentMap
from pyomo.core import (Block, Constraint, VarList,
                        Objective, Reals, Var, minimize, RangeSet, ConstraintList, TransformationFactory)
from pyomo.repn import generate_standard_repn
from pyomo.contrib.mcpp.pyomo_mcpp import mcpp_available, McCormick
from pyomo.contrib.fbbt.fbbt import compute_bounds_on_expr
from pyomo.core.expr import differentiate
from pyomo.core.expr import current as EXPR
from pyomo.opt import ProblemSense
from pyomo.contrib.gdpopt.util import get_main_elapsed_time, time_code
from pyomo.util.model_size import build_model_size_report
from pyomo.core.expr.calculus.derivatives import differentiate
from pyomo.common.dependencies import attempt_import
from pyomo.solvers.plugins.solvers.gurobi_direct import gurobipy
from pyomo.solvers.plugins.solvers.gurobi_persistent import GurobiPersistent
import math

pyomo_nlp = attempt_import('pyomo.contrib.pynumero.interfaces.pyomo_nlp')[0]
numpy = attempt_import('numpy')[0]


class MindtPySolveData(object):
    """Data container to hold solve-instance data.
    """
    pass


<<<<<<< HEAD
def model_is_valid(solve_data, config):
    """Determines whether the model is solvable by MindtPy.

    Parameters
    ----------
    solve_data : MindtPySolveData
        Data container that holds solve-instance data.
    config : ConfigBlock
        The specific configurations for MindtPy.

    Returns
    -------
    bool
        True if model is solvable in MindtPy, False otherwise.
    """
    m = solve_data.working_model
    MindtPy = m.MindtPy_utils

    # Handle LP/NLP being passed to the solver
    prob = solve_data.results.problem
    if len(MindtPy.discrete_variable_list) == 0:
        config.logger.info('Problem has no discrete decisions.')
        obj = next(m.component_data_objects(ctype=Objective, active=True))
        if (any(c.body.polynomial_degree() not in solve_data.mip_constraint_polynomial_degree for c in MindtPy.constraint_list) or
                obj.polynomial_degree() not in solve_data.mip_objective_polynomial_degree):
            config.logger.info(
                'Your model is a NLP (nonlinear program). '
                'Using NLP solver %s to solve.' % config.nlp_solver)
            nlpopt = SolverFactory(config.nlp_solver)
            set_solver_options(nlpopt, solve_data, config, solver_type='nlp')
            nlpopt.solve(solve_data.original_model,
                         tee=config.nlp_solver_tee, **config.nlp_solver_args)
            return False
        else:
            config.logger.info(
                'Your model is an LP (linear program). '
                'Using LP solver %s to solve.' % config.mip_solver)
            mainopt = SolverFactory(config.mip_solver)
            if isinstance(mainopt, PersistentSolver):
                mainopt.set_instance(solve_data.original_model)
            set_solver_options(mainopt, solve_data,
                               config, solver_type='mip')
            results = mainopt.solve(solve_data.original_model,
                                    tee=config.mip_solver_tee,
                                    load_solutions=False,
                                    **config.mip_solver_args
                                    )
            if len(results.solution) > 0:
                solve_data.original_model.solutions.load_from(results)
            return False

    if not hasattr(m, 'dual') and config.calculate_dual_at_solution:  # Set up dual value reporting
        m.dual = Suffix(direction=Suffix.IMPORT)

    # TODO if any continuous variables are multiplied with binary ones,
    #  need to do some kind of transformation (Glover?) or throw an error message
    return True


def calc_jacobians(solve_data, config):
=======
def calc_jacobians(model, config):
>>>>>>> 073fbb63
    """Generates a map of jacobians for the variables in the model.

    This function generates a map of jacobians corresponding to the variables in the
    model and adds this ComponentMap to solve_data.

    Parameters
    ----------
    model : Pyomo model
        Target model to calculate jacobian.
    config : ConfigBlock
        The specific configurations for MindtPy.
    """
    # Map nonlinear_constraint --> Map(
    #     variable --> jacobian of constraint wrt. variable)
    jacobians = ComponentMap()
    if config.differentiate_mode == 'reverse_symbolic':
        mode = differentiate.Modes.reverse_symbolic
    elif config.differentiate_mode == 'sympy':
        mode = differentiate.Modes.sympy
    for c in model.MindtPy_utils.nonlinear_constraint_list:
        vars_in_constr = list(EXPR.identify_variables(c.body))
        jac_list = differentiate(
            c.body, wrt_list=vars_in_constr, mode=mode)
        jacobians[c] = ComponentMap(
            (var, jac_wrt_var)
            for var, jac_wrt_var in zip(vars_in_constr, jac_list))
    return jacobians


def add_feas_slacks(m, config):
    """Adds feasibility slack variables according to config.feasibility_norm (given an infeasible problem).

    Parameters
    ----------
    m : Pyomo model
        The feasbility NLP subproblem.
    config : ConfigBlock
        The specific configurations for MindtPy.
    """
    MindtPy = m.MindtPy_utils
    # generate new constraints
    for i, constr in enumerate(MindtPy.nonlinear_constraint_list, 1):
        if constr.has_ub():
            if config.feasibility_norm in {'L1', 'L2'}:
                MindtPy.feas_opt.feas_constraints.add(
                    constr.body - constr.upper
                    <= MindtPy.feas_opt.slack_var[i])
            else:
                MindtPy.feas_opt.feas_constraints.add(
                    constr.body - constr.upper
                    <= MindtPy.feas_opt.slack_var)
        if constr.has_lb():
            if config.feasibility_norm in {'L1', 'L2'}:
                MindtPy.feas_opt.feas_constraints.add(
                    constr.body - constr.lower
                    >= -MindtPy.feas_opt.slack_var[i])
            else:
                MindtPy.feas_opt.feas_constraints.add(
                    constr.body - constr.lower
                    >= -MindtPy.feas_opt.slack_var)


def add_var_bound(model, config):
    """This function will add bounds for variables in nonlinear constraints if they are not bounded.

    This is to avoid an unbounded main problem in the LP/NLP algorithm. Thus, the model will be 
    updated to include bounds for the unbounded variables in nonlinear constraints.

    Parameters
    ----------
    model : PyomoModel
        Target model to add bound for its variables.
    config : ConfigBlock
        The specific configurations for MindtPy.
    """
    MindtPy = model.MindtPy_utils
    for c in MindtPy.nonlinear_constraint_list:
        for var in EXPR.identify_variables(c.body):
            if var.has_lb() and var.has_ub():
                continue
            elif not var.has_lb():
                if var.is_integer():
                    var.setlb(-config.integer_var_bound - 1)
                else:
                    var.setlb(-config.continuous_var_bound - 1)
            elif not var.has_ub():
                if var.is_integer():
                    var.setub(config.integer_var_bound)
                else:
                    var.setub(config.continuous_var_bound)


def generate_norm2sq_objective_function(model, setpoint_model, discrete_only=False):
    """This function generates objective (FP-NLP subproblem) for minimum euclidean distance to setpoint_model.

    L2 distance of (x,y) = \sqrt{\sum_i (x_i - y_i)^2}.

    Parameters
    ----------
    model : Pyomo model
        The model that needs new objective function.
    setpoint_model : Pyomo model
        The model that provides the base point for us to calculate the distance.
    discrete_only : bool, optional
        Whether to only optimize on distance between the discrete variables, by default False.

    Returns
    -------
    Objective
        The norm2 square objective function.
    """
    # skip objective_value variable and slack_var variables
    var_filter = (lambda v: v[1].is_integer()) if discrete_only \
        else (lambda v: 'MindtPy_utils.objective_value' not in v[1].name and
              'MindtPy_utils.feas_opt.slack_var' not in v[1].name)

    model_vars, setpoint_vars = zip(*filter(var_filter,
                                            zip(model.MindtPy_utils.variable_list,
                                                setpoint_model.MindtPy_utils.variable_list)))
    assert len(model_vars) == len(
        setpoint_vars), 'Trying to generate Squared Norm2 objective function for models with different number of variables'

    return Objective(expr=(
        sum([(model_var - setpoint_var.value)**2
             for (model_var, setpoint_var) in
             zip(model_vars, setpoint_vars)])))


def generate_norm1_objective_function(model, setpoint_model, discrete_only=False):
    """This function generates objective (PF-OA main problem) for minimum Norm1 distance to setpoint_model.

    Norm1 distance of (x,y) = \sum_i |x_i - y_i|.

    Parameters
    ----------
    model : Pyomo model
        The model that needs new objective function.
    setpoint_model : Pyomo model
        The model that provides the base point for us to calculate the distance.
    discrete_only : bool, optional
        Whether to only optimize on distance between the discrete variables, by default False.

    Returns
    -------
    Objective
        The norm1 objective function.
    """
    # skip objective_value variable and slack_var variables
    var_filter = (lambda v: v.is_integer()) if discrete_only \
        else (lambda v: 'MindtPy_utils.objective_value' not in v.name and
              'MindtPy_utils.feas_opt.slack_var' not in v.name)
    model_vars = list(filter(var_filter, model.MindtPy_utils.variable_list))
    setpoint_vars = list(
        filter(var_filter, setpoint_model.MindtPy_utils.variable_list))
    assert len(model_vars) == len(
        setpoint_vars), 'Trying to generate Norm1 objective function for models with different number of variables'
    model.MindtPy_utils.del_component('L1_obj')
    obj_block = model.MindtPy_utils.L1_obj = Block()
    obj_block.L1_obj_idx = RangeSet(len(model_vars))
    obj_block.L1_obj_var = Var(
        obj_block.L1_obj_idx, domain=Reals, bounds=(0, None))
    obj_block.abs_reform = ConstraintList()
    for idx, v_model, v_setpoint in zip(obj_block.L1_obj_idx, model_vars,
                                        setpoint_vars):
        obj_block.abs_reform.add(
            expr=v_model - v_setpoint.value >= -obj_block.L1_obj_var[idx])
        obj_block.abs_reform.add(
            expr=v_model - v_setpoint.value <= obj_block.L1_obj_var[idx])

    return Objective(expr=sum(obj_block.L1_obj_var[idx] for idx in obj_block.L1_obj_idx))


def generate_norm_inf_objective_function(model, setpoint_model, discrete_only=False):
    """This function generates objective (PF-OA main problem) for minimum Norm Infinity distance to setpoint_model.

    Norm-Infinity distance of (x,y) = \max_i |x_i - y_i|.

    Parameters
    ----------
    model : Pyomo model
        The model that needs new objective function.
    setpoint_model : Pyomo model
        The model that provides the base point for us to calculate the distance.
    discrete_only : bool, optional
        Whether to only optimize on distance between the discrete variables, by default False.

    Returns
    -------
    Objective
        The norm infinity objective function.
    """
    # skip objective_value variable and slack_var variables
    var_filter = (lambda v: v.is_integer()) if discrete_only \
        else (lambda v: 'MindtPy_utils.objective_value' not in v.name and
              'MindtPy_utils.feas_opt.slack_var' not in v.name)
    model_vars = list(filter(var_filter, model.MindtPy_utils.variable_list))
    setpoint_vars = list(
        filter(var_filter, setpoint_model.MindtPy_utils.variable_list))
    assert len(model_vars) == len(
        setpoint_vars), 'Trying to generate Norm Infinity objective function for models with different number of variables'
    model.MindtPy_utils.del_component('L_infinity_obj')
    obj_block = model.MindtPy_utils.L_infinity_obj = Block()
    obj_block.L_infinity_obj_var = Var(domain=Reals, bounds=(0, None))
    obj_block.abs_reform = ConstraintList()
    for v_model, v_setpoint in zip(model_vars,
                                   setpoint_vars):
        obj_block.abs_reform.add(
            expr=v_model - v_setpoint.value >= -obj_block.L_infinity_obj_var)
        obj_block.abs_reform.add(
            expr=v_model - v_setpoint.value <= obj_block.L_infinity_obj_var)

    return Objective(expr=obj_block.L_infinity_obj_var)


def generate_lag_objective_function(model, setpoint_model, config, timing, discrete_only=False):
    """The function generates the second-order Taylor approximation of the Lagrangean.

    Parameters
    ----------
    model : Pyomo model
        The model that needs new objective function.
    setpoint_model : Pyomo model
        The model that provides the base point for us to calculate the distance.
    config : ConfigBlock
        The specific configurations for MindtPy.
    timing : Timing
        Timing
    discrete_only : bool, optional
        Whether to only optimize on distance between the discrete variables, by default False.

    Returns
    -------
    Objective
        The taylor extension(1st order or 2nd order) of the Lagrangean function. 
    """
    temp_model = setpoint_model.clone()
    for var in temp_model.MindtPy_utils.variable_list:
        if var.is_integer():
            var.unfix()
    # objective_list[0] is the original objective function, not in MindtPy_utils block
    temp_model.MindtPy_utils.objective_list[0].activate()
    temp_model.MindtPy_utils.deactivate()
    TransformationFactory('core.relax_integer_vars').apply_to(temp_model)
    # Note: PyNumero does not support discrete variables
    # So PyomoNLP should operate on setpoint_model

    # Implementation 1
    # First calculate Jacobian and Hessian without assigning variable and constraint sequence, then use get_primal_indices to get the indices.
    with time_code(timing, 'PyomoNLP'):
        nlp = pyomo_nlp.PyomoNLP(temp_model)
        lam = [-temp_model.dual[constr] if abs(temp_model.dual[constr]) > config.zero_tolerance else 0
               for constr in nlp.get_pyomo_constraints()]
        nlp.set_duals(lam)
        obj_grad = nlp.evaluate_grad_objective().reshape(-1, 1)
        jac = nlp.evaluate_jacobian().toarray()
        jac_lag = obj_grad + jac.transpose().dot(numpy.array(lam).reshape(-1, 1))
        jac_lag[abs(jac_lag) < config.zero_tolerance] = 0
        # jac_lag of continuous variables should be zero
        for var in temp_model.MindtPy_utils.continuous_variable_list:
            if 'MindtPy_utils.objective_value' not in var.name:
                jac_lag[nlp.get_primal_indices([var])[0]] = 0
        nlp_var = set([i.name for i in nlp.get_pyomo_variables()])
        first_order_term = sum(float(jac_lag[nlp.get_primal_indices([temp_var])[0]]) * (var - temp_var.value) for var,
                               temp_var in zip(model.MindtPy_utils.variable_list, temp_model.MindtPy_utils.variable_list) if temp_var.name in nlp_var)

        if config.add_regularization == 'grad_lag':
            return Objective(expr=first_order_term, sense=minimize)
        elif config.add_regularization in {'hess_lag', 'hess_only_lag'}:
            # Implementation 1
            hess_lag = nlp.evaluate_hessian_lag().toarray()
            hess_lag[abs(hess_lag) < config.zero_tolerance] = 0
            second_order_term = 0.5 * sum((var_i - temp_var_i.value) * float(hess_lag[nlp.get_primal_indices([temp_var_i])[0]][nlp.get_primal_indices([temp_var_j])[0]]) * (var_j - temp_var_j.value)
                                          for var_i, temp_var_i in zip(model.MindtPy_utils.variable_list, temp_model.MindtPy_utils.variable_list)
                                          for var_j, temp_var_j in zip(model.MindtPy_utils.variable_list, temp_model.MindtPy_utils.variable_list)
                                          if (temp_var_i.name in nlp_var and temp_var_j.name in nlp_var))
            if config.add_regularization == 'hess_lag':
                return Objective(expr=first_order_term + second_order_term, sense=minimize)
            elif config.add_regularization == 'hess_only_lag':
                return Objective(expr=second_order_term, sense=minimize)
        elif config.add_regularization == 'sqp_lag':
            var_filter = (lambda v: v[1].is_integer()) if discrete_only \
                else (lambda v: 'MindtPy_utils.objective_value' not in v[1].name and
                      'MindtPy_utils.feas_opt.slack_var' not in v[1].name)

            model_vars, setpoint_vars = zip(*filter(var_filter,
                                                    zip(model.MindtPy_utils.variable_list,
                                                        setpoint_model.MindtPy_utils.variable_list)))
            assert len(model_vars) == len(
                setpoint_vars), 'Trying to generate Squared Norm2 objective function for models with different number of variables'
            if config.sqp_lag_scaling_coef is None:
                rho = 1
            elif config.sqp_lag_scaling_coef == 'fixed':
                r = 1
                rho = numpy.linalg.norm(jac_lag/(2*r))
            elif config.sqp_lag_scaling_coef == 'variable_dependent':
                r = numpy.sqrt(
                    len(temp_model.MindtPy_utils.discrete_variable_list))
                rho = numpy.linalg.norm(jac_lag/(2*r))

            return Objective(expr=first_order_term + rho*sum([(model_var - setpoint_var.value)**2 for (model_var, setpoint_var) in zip(model_vars, setpoint_vars)]))


def generate_norm1_norm_constraint(model, setpoint_model, config, discrete_only=True):
    """This function generates constraint (PF-OA main problem) for minimum Norm1 distance to setpoint_model.

    Norm constraint is used to guarantees the monotonicity of the norm objective value sequence of all iterations
    Norm1 distance of (x,y) = \sum_i |x_i - y_i|.
    Ref: Paper 'A storm of feasibility pumps for nonconvex MINLP' Eq. (16).

    Parameters
    ----------
    model : Pyomo model
        The model that needs the norm constraint.
    setpoint_model : Pyomo model
        The model that provides the base point for us to calculate the distance.
    config : ConfigBlock
        The specific configurations for MindtPy.
    discrete_only : bool, optional
        Whether to only optimize on distance between the discrete variables, by default True.
    """
    var_filter = (lambda v: v.is_integer()) if discrete_only \
        else (lambda v: True)
    model_vars = list(filter(var_filter, model.MindtPy_utils.variable_list))
    setpoint_vars = list(
        filter(var_filter, setpoint_model.MindtPy_utils.variable_list))
    assert len(model_vars) == len(
        setpoint_vars), 'Trying to generate Norm1 norm constraint for models with different number of variables'
    norm_constraint_block = model.MindtPy_utils.L1_norm_constraint = Block()
    norm_constraint_block.L1_slack_idx = RangeSet(len(model_vars))
    norm_constraint_block.L1_slack_var = Var(
        norm_constraint_block.L1_slack_idx, domain=Reals, bounds=(0, None))
    norm_constraint_block.abs_reform = ConstraintList()
    for idx, v_model, v_setpoint in zip(norm_constraint_block.L1_slack_idx, model_vars,
                                        setpoint_vars):
        norm_constraint_block.abs_reform.add(
            expr=v_model - v_setpoint.value >= -norm_constraint_block.L1_slack_var[idx])
        norm_constraint_block.abs_reform.add(
            expr=v_model - v_setpoint.value <= norm_constraint_block.L1_slack_var[idx])
    rhs = config.fp_norm_constraint_coef * \
        sum(abs(v_model.value-v_setpoint.value)
            for v_model, v_setpoint in zip(model_vars, setpoint_vars))
    norm_constraint_block.sum_slack = Constraint(
        expr=sum(norm_constraint_block.L1_slack_var[idx] for idx in norm_constraint_block.L1_slack_idx) <= rhs)


def set_solver_options(opt, timing, config, solver_type, regularization=False):
    """Set options for MIP/NLP solvers.

    Parameters
    ----------
    opt : SolverFactory
        The MIP/NLP solver.
    timing : Timing
        Timing.
    config : ConfigBlock
        The specific configurations for MindtPy.
    solver_type : str
        The type of the solver, i.e. mip or nlp.
    regularization : bool, optional
        Whether the solver is used to solve the regularization problem, by default False.
    """
    # TODO: integrate nlp_args here
    # nlp_args = dict(config.nlp_solver_args)
    elapsed = get_main_elapsed_time(timing)
    remaining = int(max(config.time_limit - elapsed, 1))
    if solver_type == 'mip':
        if regularization:
            solver_name = config.mip_regularization_solver
            if config.regularization_mip_threads > 0:
                opt.options['threads'] = config.regularization_mip_threads
        else:
            solver_name = config.mip_solver
            if config.threads > 0:
                opt.options['threads'] = config.threads
    elif solver_type == 'nlp':
        solver_name = config.nlp_solver
    # TODO: opt.name doesn't work for GAMS
    if solver_name in {'cplex', 'gurobi', 'gurobi_persistent', 'appsi_gurobi'}:
        opt.options['timelimit'] = remaining
        opt.options['mipgap'] = config.mip_solver_mipgap
        if solver_name == 'gurobi_persistent' and config.single_tree:
            # PreCrush: Controls presolve reductions that affect user cuts
            # You should consider setting this parameter to 1 if you are using callbacks to add your own cuts.
            opt.options['PreCrush'] = 1
            opt.options['LazyConstraints'] = 1
        if regularization == True:
            if solver_name == 'cplex':
                if config.solution_limit is not None:
                    opt.options['mip limits solutions'] = config.solution_limit
                opt.options['mip strategy presolvenode'] = 3
                # TODO: need to discuss if this option should be added.
                if config.add_regularization in {'hess_lag', 'hess_only_lag'}:
                    opt.options['optimalitytarget'] = 3
            elif solver_name == 'gurobi':
                if config.solution_limit is not None:
                    opt.options['SolutionLimit'] = config.solution_limit
                opt.options['Presolve'] = 2
    elif solver_name == 'cplex_persistent':
        opt.options['timelimit'] = remaining
        opt._solver_model.parameters.mip.tolerances.mipgap.set(
            config.mip_solver_mipgap)
        if regularization is True:
            if config.solution_limit is not None:
                opt._solver_model.parameters.mip.limits.solutions.set(
                    config.solution_limit)
            opt._solver_model.parameters.mip.strategy.presolvenode.set(3)
            if config.add_regularization in {'hess_lag', 'hess_only_lag'}:
                opt._solver_model.parameters.optimalitytarget.set(3)
    elif solver_name == 'appsi_cplex':
        opt.options['timelimit'] = remaining
        opt.options['mip_tolerances_mipgap'] = config.mip_solver_mipgap
        if regularization is True:
            if config.solution_limit is not None:
                opt.options['mip_limits_solutions'] = config.solution_limit
            opt.options['mip_strategy_presolvenode'] = 3
            if config.add_regularization in {'hess_lag', 'hess_only_lag'}:
                opt.options['optimalitytarget'] = 3
    elif solver_name == 'glpk':
        opt.options['tmlim'] = remaining
        opt.options['mipgap'] = config.mip_solver_mipgap
    elif solver_name == 'baron':
        opt.options['MaxTime'] = remaining
        opt.options['AbsConFeasTol'] = config.zero_tolerance
    elif solver_name in {'ipopt', 'appsi_ipopt'}:
        opt.options['max_cpu_time'] = remaining
        opt.options['constr_viol_tol'] = config.zero_tolerance
    elif solver_name == 'gams':
        if solver_type == 'mip':
            opt.options['add_options'] = ['option optcr=%s;' % config.mip_solver_mipgap,
                                          'option reslim=%s;' % remaining]
        elif solver_type == 'nlp':
            opt.options['add_options'] = ['option reslim=%s;' % remaining]
            if config.nlp_solver_args.__contains__('solver'):
                if config.nlp_solver_args['solver'] in {'ipopt', 'ipopth', 'msnlp', 'conopt', 'baron'}:
                    if config.nlp_solver_args['solver'] == 'ipopt':
                        opt.options['add_options'].append(
                            '$onecho > ipopt.opt')
                        opt.options['add_options'].append(
                            'constr_viol_tol ' + str(config.zero_tolerance))
                    elif config.nlp_solver_args['solver'] == 'ipopth':
                        opt.options['add_options'].append(
                            '$onecho > ipopth.opt')
                        opt.options['add_options'].append(
                            'constr_viol_tol ' + str(config.zero_tolerance))
                        # TODO: Ipopt warmstart option
                        # opt.options['add_options'].append('warm_start_init_point       yes\n'
                        #                                   'warm_start_bound_push       1e-9\n'
                        #                                   'warm_start_bound_frac       1e-9\n'
                        #                                   'warm_start_slack_bound_frac 1e-9\n'
                        #                                   'warm_start_slack_bound_push 1e-9\n'
                        #                                   'warm_start_mult_bound_push  1e-9\n')
                    elif config.nlp_solver_args['solver'] == 'conopt':
                        opt.options['add_options'].append(
                            '$onecho > conopt.opt')
                        opt.options['add_options'].append(
                            'RTNWMA ' + str(config.zero_tolerance))
                    elif config.nlp_solver_args['solver'] == 'msnlp':
                        opt.options['add_options'].append(
                            '$onecho > msnlp.opt')
                        opt.options['add_options'].append(
                            'feasibility_tolerance ' + str(config.zero_tolerance))
                    elif config.nlp_solver_args['solver'] == 'baron':
                        opt.options['add_options'].append(
                            '$onecho > baron.opt')
                        opt.options['add_options'].append(
                            'AbsConFeasTol ' + str(config.zero_tolerance))
                    opt.options['add_options'].append('$offecho')
                    opt.options['add_options'].append('GAMS_MODEL.optfile=1')


def get_integer_solution(model, string_zero=False):
    """Extract the value of integer variables from the provided model.

    Parameters
    ----------
    model : Pyomo model
        The model to extract value of integer variables.
    string_zero : bool, optional
        Whether to store zero as string, by default False.

    Returns
    -------
    tuple
        The tuple of integer variable values.
    """
    temp = []
    for var in model.MindtPy_utils.discrete_variable_list:
        if string_zero:
            if var.value == 0:
                    # In cplex, negative zero is different from zero, so we use string to denote this(Only in singletree)
                temp.append(str(var.value))
            else:
                temp.append(int(round(var.value)))
        else:
            temp.append(int(round(var.value)))
    return tuple(temp)


<<<<<<< HEAD
def set_up_solve_data(model, config):
    """Set up the solve data.

    Parameters
    ----------
    model : Pyomo model
        The original model to be solved in MindtPy.
    config : ConfigBlock
        The specific configurations for MindtPy.

    Returns
    -------
    solve_data : MindtPySolveData
        Data container that holds solve-instance data.
    """
    solve_data = MindtPySolveData()
    solve_data.results = SolverResults()
    solve_data.timing = Bunch()
    solve_data.curr_int_sol = []
    solve_data.should_terminate = False
    solve_data.integer_list = []

    # if the objective function is a constant, dual bound constraint is not added.
    obj = next(model.component_data_objects(ctype=Objective, active=True))
    if obj.polynomial_degree() == 0:
        config.use_dual_bound = False

    if config.use_fbbt:
        fbbt(model)
        # TODO: logging_level is not logging.INFO here
        config.logger.info(
            'Use the fbbt to tighten the bounds of variables')

    solve_data.original_model = model
    solve_data.working_model = model.clone()

    # Set up iteration counters
    solve_data.nlp_iter = 0
    solve_data.mip_iter = 0
    solve_data.mip_subiter = 0
    solve_data.nlp_infeasible_counter = 0
    if config.init_strategy == 'FP':
        solve_data.fp_iter = 1

    # set up bounds
    if obj.sense == minimize:
        solve_data.primal_bound = float('inf')
        solve_data.dual_bound = float('-inf')
    else:
        solve_data.primal_bound = float('-inf')
        solve_data.dual_bound = float('inf')
    solve_data.primal_bound_progress = [solve_data.primal_bound]
    solve_data.dual_bound_progress = [solve_data.dual_bound]
    solve_data.primal_bound_progress_time = [0]
    solve_data.dual_bound_progress_time = [0]
    solve_data.abs_gap = float('inf')
    solve_data.rel_gap = float('inf')
    solve_data.log_formatter = ' {:>9}   {:>15}   {:>15g}   {:>12g}   {:>12g}   {:>7.2%}   {:>7.2f}'
    solve_data.fixed_nlp_log_formatter = '{:1}{:>9}   {:>15}   {:>15g}   {:>12g}   {:>12g}   {:>7.2%}   {:>7.2f}'
    solve_data.log_note_formatter = ' {:>9}   {:>15}   {:>15}'
    if config.add_regularization is not None:
        if config.add_regularization in {'level_L1', 'level_L_infinity', 'grad_lag'}:
            solve_data.regularization_mip_type = 'MILP'
        elif config.add_regularization in {'level_L2', 'hess_lag', 'hess_only_lag', 'sqp_lag'}:
            solve_data.regularization_mip_type = 'MIQP'

    if config.single_tree and (config.add_no_good_cuts or config.use_tabu_list):
        solve_data.stored_bound = {}
    if config.strategy == 'GOA' and (config.add_no_good_cuts or config.use_tabu_list):
        solve_data.num_no_good_cuts_added = {}

    # Flag indicating whether the solution improved in the past
    # iteration or not
    solve_data.primal_bound_improved = False
    solve_data.dual_bound_improved = False

    if config.nlp_solver == 'ipopt':
        if not hasattr(solve_data.working_model, 'ipopt_zL_out'):
            solve_data.working_model.ipopt_zL_out = Suffix(
                direction=Suffix.IMPORT)
        if not hasattr(solve_data.working_model, 'ipopt_zU_out'):
            solve_data.working_model.ipopt_zU_out = Suffix(
                direction=Suffix.IMPORT)
    
    if config.quadratic_strategy == 0:
        solve_data.mip_objective_polynomial_degree = {0, 1}
        solve_data.mip_constraint_polynomial_degree = {0, 1}
    elif config.quadratic_strategy == 1:
        solve_data.mip_objective_polynomial_degree = {0, 1, 2}
        solve_data.mip_constraint_polynomial_degree = {0, 1}
    elif config.quadratic_strategy == 2:
        solve_data.mip_objective_polynomial_degree = {0, 1, 2}
        solve_data.mip_constraint_polynomial_degree = {0, 1, 2}

    return solve_data


=======
>>>>>>> 073fbb63
def copy_var_list_values_from_solution_pool(from_list, to_list, config, solver_model, var_map, solution_name,
                                            ignore_integrality=False):
    """Copy variable values from the solution pool to another list.

    Parameters
    ----------
    from_list : list
        The variables that provides the values to copy from.
    to_list : list
        The variables that need to set value.
    config : ConfigBlock
        The specific configurations for MindtPy.
    solver_model : solver model
        The solver model derived from pyomo model.
    var_map : dict
        The map of pyomo variables to solver variables.
    solution_name : int or str
        The name of the solution in the solution pool.
    ignore_integrality : bool, optional
        Whether to ignore the integrality of integer variables, by default False.
    """
    for v_from, v_to in zip(from_list, to_list):
        try:
            if config.mip_solver == 'cplex_persistent':
                var_val = solver_model.solution.pool.get_values(
                    solution_name, var_map[v_from])
            elif config.mip_solver == 'gurobi_persistent':
                solver_model.setParam(
                    gurobipy.GRB.Param.SolutionNumber, solution_name)
                var_val = var_map[v_from].Xn
            # We don't want to trigger the reset of the global stale
            # indicator, so we will set this variable to be "stale",
            # knowing that set_value will switch it back to "not
            # stale"
            v_to.stale = True
            # NOTE: PEP 2180 changes the var behavior so that domain /
            # bounds violations no longer generate exceptions (and
            # instead log warnings).  This means that the following will
            # always succeed and the ValueError should never be raised.
            v_to.set_value(var_val, skip_validation=True)
        except ValueError as err:
            err_msg = getattr(err, 'message', str(err))
            rounded_val = int(round(var_val))
            # Check to see if this is just a tolerance issue
            if ignore_integrality and v_to.is_integer():
                v_to.set_value(var_val, skip_validation=True)
            elif v_to.is_integer() and (
                    abs(var_val - rounded_val) <= config.integer_tolerance):
                v_to.set_value(rounded_val, skip_validation=True)
            elif abs(var_val) <= config.zero_tolerance and 0 in v_to.domain:
                v_to.set_value(0, skip_validation=True)
            else:
                config.logger.error(
                    'Unknown validation domain error setting variable %s' %
                    (v_to.name,)
                )
                raise


class GurobiPersistent4MindtPy(GurobiPersistent):
    """ A new persistent interface to Gurobi.

    Args:
        GurobiPersistent (PersistentSolver): A class that provides a persistent interface to Gurobi.
    """

    def _intermediate_callback(self):
        def f(gurobi_model, where):
            """Callback function for Gurobi.

            Args:
                gurobi_model (gurobi model): the gurobi model derived from pyomo model.
                where (int): an enum member of gurobipy.GRB.Callback.
            """
            self._callback_func(self._pyomo_model, self,
                                where, self.solve_data, self.config)
        return f


def update_gap(solve_data):
    """Update the relative gap and the absolute gap.

    Parameters
    ----------
    solve_data : MindtPySolveData
        Data container that holds solve-instance data.
    """
    if solve_data.objective_sense == minimize:
        solve_data.abs_gap = solve_data.primal_bound - solve_data.dual_bound
    else:
        solve_data.abs_gap = solve_data.dual_bound - solve_data.primal_bound
    solve_data.rel_gap = solve_data.abs_gap / (abs(solve_data.primal_bound) + 1E-10)


def update_dual_bound(solve_data, bound_value):
    """Update the dual bound.

    Call after solving relaxed problem, including relaxed NLP and MIP main problem.
    Use the optimal primal bound of the relaxed problem to update the dual bound.

    Parameters
    ----------
    solve_data : MindtPySolveData
        Data container that holds solve-instance data.
    bound_value : float
        The input value used to update the dual bound.
    """
    if math.isnan(bound_value):
        return
    if solve_data.objective_sense == minimize:
        solve_data.dual_bound = max(bound_value, solve_data.dual_bound)
        solve_data.dual_bound_improved = solve_data.dual_bound > solve_data.dual_bound_progress[-1]
    else:
        solve_data.dual_bound = min(bound_value, solve_data.dual_bound)
        solve_data.dual_bound_improved = solve_data.dual_bound < solve_data.dual_bound_progress[-1]
    solve_data.dual_bound_progress.append(solve_data.dual_bound)
    solve_data.dual_bound_progress_time.append(get_main_elapsed_time(solve_data.timing))
    if solve_data.dual_bound_improved:
        update_gap(solve_data)


def update_suboptimal_dual_bound(solve_data, results):
    """If the relaxed problem is not solved to optimality, the dual bound is updated 
    according to the dual bound of relaxed problem.

    Parameters
    ----------
    solve_data : MindtPySolveData
        Data container that holds solve-instance data.
    results : SolverResults
        Results from solving the relaxed problem.
        The dual bound of the relaxed problem can only be obtained from the result object.
    """
    if solve_data.objective_sense == minimize:
        bound_value = results.problem.lower_bound
    else:
        bound_value = results.problem.upper_bound
    update_dual_bound(solve_data, bound_value)


def update_primal_bound(solve_data, bound_value):
    """Update the primal bound.

    Call after solve fixed NLP subproblem.
    Use the optimal primal bound of the relaxed problem to update the dual bound.

    Parameters
    ----------
    solve_data : MindtPySolveData
        Data container that holds solve-instance data.
    bound_value : float
        The input value used to update the primal bound.
    """
    if math.isnan(bound_value):
        return
    if solve_data.objective_sense == minimize:
        solve_data.primal_bound = min(bound_value, solve_data.primal_bound)
        solve_data.primal_bound_improved = solve_data.primal_bound < solve_data.primal_bound_progress[-1]
    else:
        solve_data.primal_bound = max(bound_value, solve_data.primal_bound)
        solve_data.primal_bound_improved = solve_data.primal_bound > solve_data.primal_bound_progress[-1]
    solve_data.primal_bound_progress.append(solve_data.primal_bound)
    solve_data.primal_bound_progress_time.append(get_main_elapsed_time(solve_data.timing))
    if solve_data.primal_bound_improved:
        update_gap(solve_data)


def set_up_logger(config):
    """Set up the formatter and handler for logger.

    Parameters
    ----------
    config : ConfigBlock
        The specific configurations for MindtPy.
    """
    config.logger.handlers.clear()
    config.logger.propagate = False
    ch = logging.StreamHandler()
    ch.setLevel(config.logging_level)
    # create formatter and add it to the handlers
    formatter = logging.Formatter('%(message)s')
    ch.setFormatter(formatter)
    # add the handlers to logger
    config.logger.addHandler(ch)


def get_dual_integral(solve_data, config):
    """Calculate the dual integral.
    Ref: The confined primal integral. [http://www.optimization-online.org/DB_FILE/2020/07/7910.pdf]

    Parameters
    ----------
    solve_data : MindtPySolveData
        Data container that holds solve-instance data.

    Returns
    -------
    float
        The dual integral.
    """    
    dual_integral = 0
    dual_bound_progress = solve_data.dual_bound_progress.copy()
    # Initial dual bound is set to inf or -inf. To calculate dual integral, we set
    # initial_dual_bound to 10% greater or smaller than the first_found_dual_bound.
    # TODO: check if the calculation of initial_dual_bound needs to be modified.
    for dual_bound in dual_bound_progress:
        if dual_bound != dual_bound_progress[0]:
            break
    for i in range(len(dual_bound_progress)):
        if dual_bound_progress[i] == solve_data.dual_bound_progress[0]:
            dual_bound_progress[i] = dual_bound * (1 - config.initial_bound_coef * solve_data.objective_sense * math.copysign(1,dual_bound))
        else:
            break
    for i in range(len(dual_bound_progress)):
        if i == 0:
            dual_integral += abs(dual_bound_progress[i] - solve_data.dual_bound) * (solve_data.dual_bound_progress_time[i])
        else:
            dual_integral += abs(dual_bound_progress[i] - solve_data.dual_bound) * (solve_data.dual_bound_progress_time[i] - solve_data.dual_bound_progress_time[i-1])
    config.logger.info(' {:<25}:   {:>7.4f} '.format('Dual integral', dual_integral))
    return dual_integral


def get_primal_integral(solve_data, config):
    """Calculate the primal integral.
    Ref: The confined primal integral. [http://www.optimization-online.org/DB_FILE/2020/07/7910.pdf]

    Parameters
    ----------
    solve_data : MindtPySolveData
        Data container that holds solve-instance data.

    Returns
    -------
    float
        The primal integral.
    """    
    primal_integral = 0
    primal_bound_progress = solve_data.primal_bound_progress.copy()
    # Initial primal bound is set to inf or -inf. To calculate primal integral, we set
    # initial_primal_bound to 10% greater or smaller than the first_found_primal_bound.
    # TODO: check if the calculation of initial_primal_bound needs to be modified.
    for primal_bound in primal_bound_progress:
        if primal_bound != primal_bound_progress[0]:
            break
    for i in range(len(primal_bound_progress)):
        if primal_bound_progress[i] == solve_data.primal_bound_progress[0]:
            primal_bound_progress[i] = primal_bound * (1 + config.initial_bound_coef * solve_data.objective_sense * math.copysign(1,primal_bound))
        else:
            break
    for i in range(len(primal_bound_progress)):
        if i == 0:
            primal_integral += abs(primal_bound_progress[i] - solve_data.primal_bound) * (solve_data.primal_bound_progress_time[i])
        else:
            primal_integral += abs(primal_bound_progress[i] - solve_data.primal_bound) * (solve_data.primal_bound_progress_time[i] - solve_data.primal_bound_progress_time[i-1])

    config.logger.info(' {:<25}:   {:>7.4f} '.format('Primal integral', primal_integral))
    return primal_integral

def epigraph_reformulation(exp, slack_var_list, constraint_list, use_mcpp, sense):
    """Epigraph reformulation.

    Generate the epigraph reformulation for objective expressions.

    Parameters
    ----------
    slack_var_list : VarList
        Slack vars for epigraph reformulation.
    constraint_list : ConstraintList
        Epigraph constraint list.
    use_mcpp : Bool
        Whether to use mcpp to tighten the bound of slack variables.
    exp : Expression
        The expression to reformulate.
    sense : objective sense
        The objective sense.
    """
    slack_var = slack_var_list.add()
    if mcpp_available() and use_mcpp:
        mc_obj = McCormick(exp)
        slack_var.setub(mc_obj.upper())
        slack_var.setlb(mc_obj.lower())
    else:
        # Use Pyomo's contrib.fbbt package
        lb, ub = compute_bounds_on_expr(exp)
        if sense == minimize:
            slack_var.setlb(lb)
        else:
            slack_var.setub(ub)
    if sense == minimize:
        constraint_list.add(expr=slack_var >= exp)
    else:
        constraint_list.add(expr=slack_var <= exp)


def setup_results_object(results, model, config):
    """Record problem statistics for original model."""
    # Create the solver results object
    res = results
    prob = res.problem
    res.problem.name = model.name
    res.problem.number_of_nonzeros = None  # TODO
    res.solver.termination_condition = None
    res.solver.message = None
    res.solver.user_time = None
    res.solver.wallclock_time = None
    res.solver.termination_message = None
    # Record solver name
    res.solver.name = 'MindtPy' + str(config.strategy)

    num_of = build_model_size_report(model)

    # Get count of constraints and variables
    prob.number_of_constraints = num_of.activated.constraints
    prob.number_of_disjunctions = num_of.activated.disjunctions
    prob.number_of_variables = num_of.activated.variables
    prob.number_of_binary_variables = num_of.activated.binary_variables
    prob.number_of_continuous_variables = num_of.activated.continuous_variables
    prob.number_of_integer_variables = num_of.activated.integer_variables

    config.logger.info(
        "Original model has %s constraints (%s nonlinear) "
        "and %s disjunctions, "
        "with %s variables, of which %s are binary, %s are integer, "
        "and %s are continuous." %
        (num_of.activated.constraints,
         num_of.activated.nonlinear_constraints,
         num_of.activated.disjunctions,
         num_of.activated.variables,
         num_of.activated.binary_variables,
         num_of.activated.integer_variables,
         num_of.activated.continuous_variables))
    config.logger.info(
    '{} is the initial strategy being used.'
    '\n'.format(config.init_strategy))
    config.logger.info(
        ' ===============================================================================================')
    config.logger.info(
        ' {:>9} | {:>15} | {:>15} | {:>12} | {:>12} | {:^7} | {:>7}\n'.format('Iteration', 'Subproblem Type', 'Objective Value', 'Primal Bound',
                                                                            'Dual Bound', ' Gap ', 'Time(s)'))

def process_objective(solve_data, config, move_objective=False,
                      use_mcpp=False, update_var_con_list=True,
                      partition_nonlinear_terms=True,
                      obj_handleable_polynomial_degree={0, 1},
                      constr_handleable_polynomial_degree={0, 1}):
    """Process model objective function.
    Check that the model has only 1 valid objective.
    If the objective is nonlinear, move it into the constraints.
    If no objective function exists, emit a warning and create a dummy 
    objective.
    Parameters
    ----------
    solve_data (MindtPySolveData): solver environment data class
    config (ConfigBlock): solver configuration options
    move_objective (bool): if True, move even linear
        objective functions to the constraints
    update_var_con_list (bool): if True, the variable/constraint/objective lists will not be updated. 
        This arg is set to True by default. Currently, update_var_con_list will be set to False only when
        add_regularization is not None in MindtPy.
    partition_nonlinear_terms (bool): if True, partition sum of nonlinear terms in the objective function.
    """
    m = solve_data.working_model
    util_block = getattr(m, solve_data.util_block_name)
    # Handle missing or multiple objectives
    active_objectives = list(m.component_data_objects(
        ctype=Objective, active=True, descend_into=True))
    solve_data.results.problem.number_of_objectives = len(active_objectives)
    if len(active_objectives) == 0:
        config.logger.warning(
            'Model has no active objectives. Adding dummy objective.')
        util_block.dummy_objective = Objective(expr=1)
        main_obj = util_block.dummy_objective
    elif len(active_objectives) > 1:
        raise ValueError('Model has multiple active objectives.')
    else:
        main_obj = active_objectives[0]
    solve_data.results.problem.sense = ProblemSense.minimize if \
                                       main_obj.sense == 1 else \
                                       ProblemSense.maximize
    solve_data.objective_sense = main_obj.sense

    # Move the objective to the constraints if it is nonlinear or move_objective is True.
    if main_obj.polynomial_degree() not in obj_handleable_polynomial_degree or move_objective:
        if move_objective:
            config.logger.info("Moving objective to constraint set.")
        else:
            config.logger.info(
                "Objective is nonlinear. Moving it to constraint set.")
<<<<<<< HEAD
        util_blk.objective_value = VarList(domain=Reals, initialize=0)
        util_blk.objective_constr = ConstraintList()
        if main_obj.polynomial_degree() not in obj_handleable_polynomial_degree and partition_nonlinear_terms and main_obj.expr.__class__ is EXPR.SumExpression:
=======
        util_block.objective_value = VarList(domain=Reals, initialize=0)
        util_block.objective_constr = ConstraintList()
        if main_obj.expr.polynomial_degree() not in obj_handleable_polynomial_degree and partition_nonlinear_terms and main_obj.expr.__class__ is EXPR.SumExpression:
>>>>>>> 073fbb63
            repn = generate_standard_repn(main_obj.expr, quadratic=2 in obj_handleable_polynomial_degree)
            # the following code will also work if linear_subexpr is a constant.
            linear_subexpr = repn.constant + sum(coef*var for coef, var in zip(repn.linear_coefs, repn.linear_vars)) \
                + sum(coef*var1*var2 for coef, (var1, var2) in zip(repn.quadratic_coefs, repn.quadratic_vars))
            # only need to generate one epigraph constraint for the sum of all linear terms and constant
            epigraph_reformulation(linear_subexpr, util_block.objective_value, util_block.objective_constr, use_mcpp, main_obj.sense)
            nonlinear_subexpr = repn.nonlinear_expr
            if nonlinear_subexpr.__class__ is EXPR.SumExpression:
                for subsubexpr in nonlinear_subexpr.args:
                    epigraph_reformulation(subsubexpr, util_block.objective_value, util_block.objective_constr, use_mcpp, main_obj.sense)
            else:
                epigraph_reformulation(nonlinear_subexpr, util_block.objective_value, util_block.objective_constr, use_mcpp, main_obj.sense)
        else:
            epigraph_reformulation(main_obj.expr, util_block.objective_value, util_block.objective_constr, use_mcpp, main_obj.sense)

        main_obj.deactivate()
        util_block.objective = Objective(expr=sum(util_block.objective_value[:]), sense=main_obj.sense)

        if main_obj.polynomial_degree() not in obj_handleable_polynomial_degree or \
           (move_objective and update_var_con_list):
            util_block.variable_list.extend(util_block.objective_value[:])
            util_block.continuous_variable_list.extend(util_block.objective_value[:])
            util_block.constraint_list.extend(util_block.objective_constr[:])
            util_block.objective_list.append(util_block.objective)
            for constr in util_block.objective_constr[:]:
                if constr.body.polynomial_degree() in constr_handleable_polynomial_degree:
                    util_block.linear_constraint_list.append(constr)
                else:
                    util_block.nonlinear_constraint_list.append(constr)


def fp_converged(working_model, mip_model, config, discrete_only=True):
    """Calculates the euclidean norm between the discrete variables in the MIP and NLP models.

    Parameters
    ----------
    working_model : Pyomo model
        The working model(original model).
    mip_model : Pyomo model
        The mip model.
    config : ConfigBlock
        The specific configurations for MindtPy.
    discrete_only : bool, optional
        Whether to only optimize on distance between the discrete variables, by default True.

    Returns
    -------
    distance : float
        The euclidean norm between the discrete variables in the MIP and NLP models.
    """
    distance = (max((nlp_var.value - milp_var.value)**2
                    for (nlp_var, milp_var) in
                    zip(working_model.MindtPy_utils.variable_list,
                        mip_model.MindtPy_utils.variable_list)
                    if (not discrete_only) or milp_var.is_integer()))
    return distance <= config.fp_projzerotol


def add_orthogonality_cuts(working_model, mip_model, config):
    """Add orthogonality cuts.

    This function adds orthogonality cuts to avoid cycling when the independence constraint qualification is not satisfied.

    Parameters
    ----------
    working_model : Pyomo model
        The working model(original model).
    mip_model : Pyomo model
        The mip model.
    config : ConfigBlock
        The specific configurations for MindtPy.
    """
    mip_integer_vars = mip_model.MindtPy_utils.discrete_variable_list
    nlp_integer_vars = working_model.MindtPy_utils.discrete_variable_list
    orthogonality_cut = sum((nlp_v.value-mip_v.value)*(mip_v-nlp_v.value)
                            for mip_v, nlp_v in zip(mip_integer_vars, nlp_integer_vars)) >= 0
    mip_model.MindtPy_utils.cuts.fp_orthogonality_cuts.add(
        orthogonality_cut)
    if config.fp_projcuts:
        orthogonality_cut = sum((nlp_v.value-mip_v.value)*(nlp_v-nlp_v.value)
                                for mip_v, nlp_v in zip(mip_integer_vars, nlp_integer_vars)) >= 0
        working_model.MindtPy_utils.cuts.fp_orthogonality_cuts.add(
            orthogonality_cut)


def generate_norm_constraint(fp_nlp_model, mip_model, config):
    """Generate the norm constraint for the FP-NLP subproblem.

    Parameters
    ----------
    fp_nlp_model : Pyomo model
        The feasibility pump NLP subproblem.
    mip_model : Pyomo model
        The mip_model model.
    config : ConfigBlock
        The specific configurations for MindtPy.
    """
    if config.fp_main_norm == 'L1':
        # TODO: check if we can access the block defined in FP-main problem
        generate_norm1_norm_constraint(
            fp_nlp_model, mip_model, config, discrete_only=True)
    elif config.fp_main_norm == 'L2':
        fp_nlp_model.norm_constraint = Constraint(expr=sum((nlp_var - mip_var.value)**2 - config.fp_norm_constraint_coef*(nlp_var.value - mip_var.value)**2
                                                     for nlp_var, mip_var in zip(fp_nlp_model.MindtPy_utils.discrete_variable_list, mip_model.MindtPy_utils.discrete_variable_list)) <= 0)
    elif config.fp_main_norm == 'L_infinity':
        fp_nlp_model.norm_constraint = ConstraintList()
        rhs = config.fp_norm_constraint_coef * max(nlp_var.value - mip_var.value for nlp_var, mip_var in zip(
            fp_nlp_model.MindtPy_utils.discrete_variable_list, mip_model.MindtPy_utils.discrete_variable_list))
        for nlp_var, mip_var in zip(fp_nlp_model.MindtPy_utils.discrete_variable_list, mip_model.MindtPy_utils.discrete_variable_list):
            fp_nlp_model.norm_constraint.add(nlp_var - mip_var.value <= rhs)<|MERGE_RESOLUTION|>--- conflicted
+++ resolved
@@ -38,70 +38,7 @@
     pass
 
 
-<<<<<<< HEAD
-def model_is_valid(solve_data, config):
-    """Determines whether the model is solvable by MindtPy.
-
-    Parameters
-    ----------
-    solve_data : MindtPySolveData
-        Data container that holds solve-instance data.
-    config : ConfigBlock
-        The specific configurations for MindtPy.
-
-    Returns
-    -------
-    bool
-        True if model is solvable in MindtPy, False otherwise.
-    """
-    m = solve_data.working_model
-    MindtPy = m.MindtPy_utils
-
-    # Handle LP/NLP being passed to the solver
-    prob = solve_data.results.problem
-    if len(MindtPy.discrete_variable_list) == 0:
-        config.logger.info('Problem has no discrete decisions.')
-        obj = next(m.component_data_objects(ctype=Objective, active=True))
-        if (any(c.body.polynomial_degree() not in solve_data.mip_constraint_polynomial_degree for c in MindtPy.constraint_list) or
-                obj.polynomial_degree() not in solve_data.mip_objective_polynomial_degree):
-            config.logger.info(
-                'Your model is a NLP (nonlinear program). '
-                'Using NLP solver %s to solve.' % config.nlp_solver)
-            nlpopt = SolverFactory(config.nlp_solver)
-            set_solver_options(nlpopt, solve_data, config, solver_type='nlp')
-            nlpopt.solve(solve_data.original_model,
-                         tee=config.nlp_solver_tee, **config.nlp_solver_args)
-            return False
-        else:
-            config.logger.info(
-                'Your model is an LP (linear program). '
-                'Using LP solver %s to solve.' % config.mip_solver)
-            mainopt = SolverFactory(config.mip_solver)
-            if isinstance(mainopt, PersistentSolver):
-                mainopt.set_instance(solve_data.original_model)
-            set_solver_options(mainopt, solve_data,
-                               config, solver_type='mip')
-            results = mainopt.solve(solve_data.original_model,
-                                    tee=config.mip_solver_tee,
-                                    load_solutions=False,
-                                    **config.mip_solver_args
-                                    )
-            if len(results.solution) > 0:
-                solve_data.original_model.solutions.load_from(results)
-            return False
-
-    if not hasattr(m, 'dual') and config.calculate_dual_at_solution:  # Set up dual value reporting
-        m.dual = Suffix(direction=Suffix.IMPORT)
-
-    # TODO if any continuous variables are multiplied with binary ones,
-    #  need to do some kind of transformation (Glover?) or throw an error message
-    return True
-
-
-def calc_jacobians(solve_data, config):
-=======
 def calc_jacobians(model, config):
->>>>>>> 073fbb63
     """Generates a map of jacobians for the variables in the model.
 
     This function generates a map of jacobians corresponding to the variables in the
@@ -600,106 +537,6 @@
     return tuple(temp)
 
 
-<<<<<<< HEAD
-def set_up_solve_data(model, config):
-    """Set up the solve data.
-
-    Parameters
-    ----------
-    model : Pyomo model
-        The original model to be solved in MindtPy.
-    config : ConfigBlock
-        The specific configurations for MindtPy.
-
-    Returns
-    -------
-    solve_data : MindtPySolveData
-        Data container that holds solve-instance data.
-    """
-    solve_data = MindtPySolveData()
-    solve_data.results = SolverResults()
-    solve_data.timing = Bunch()
-    solve_data.curr_int_sol = []
-    solve_data.should_terminate = False
-    solve_data.integer_list = []
-
-    # if the objective function is a constant, dual bound constraint is not added.
-    obj = next(model.component_data_objects(ctype=Objective, active=True))
-    if obj.polynomial_degree() == 0:
-        config.use_dual_bound = False
-
-    if config.use_fbbt:
-        fbbt(model)
-        # TODO: logging_level is not logging.INFO here
-        config.logger.info(
-            'Use the fbbt to tighten the bounds of variables')
-
-    solve_data.original_model = model
-    solve_data.working_model = model.clone()
-
-    # Set up iteration counters
-    solve_data.nlp_iter = 0
-    solve_data.mip_iter = 0
-    solve_data.mip_subiter = 0
-    solve_data.nlp_infeasible_counter = 0
-    if config.init_strategy == 'FP':
-        solve_data.fp_iter = 1
-
-    # set up bounds
-    if obj.sense == minimize:
-        solve_data.primal_bound = float('inf')
-        solve_data.dual_bound = float('-inf')
-    else:
-        solve_data.primal_bound = float('-inf')
-        solve_data.dual_bound = float('inf')
-    solve_data.primal_bound_progress = [solve_data.primal_bound]
-    solve_data.dual_bound_progress = [solve_data.dual_bound]
-    solve_data.primal_bound_progress_time = [0]
-    solve_data.dual_bound_progress_time = [0]
-    solve_data.abs_gap = float('inf')
-    solve_data.rel_gap = float('inf')
-    solve_data.log_formatter = ' {:>9}   {:>15}   {:>15g}   {:>12g}   {:>12g}   {:>7.2%}   {:>7.2f}'
-    solve_data.fixed_nlp_log_formatter = '{:1}{:>9}   {:>15}   {:>15g}   {:>12g}   {:>12g}   {:>7.2%}   {:>7.2f}'
-    solve_data.log_note_formatter = ' {:>9}   {:>15}   {:>15}'
-    if config.add_regularization is not None:
-        if config.add_regularization in {'level_L1', 'level_L_infinity', 'grad_lag'}:
-            solve_data.regularization_mip_type = 'MILP'
-        elif config.add_regularization in {'level_L2', 'hess_lag', 'hess_only_lag', 'sqp_lag'}:
-            solve_data.regularization_mip_type = 'MIQP'
-
-    if config.single_tree and (config.add_no_good_cuts or config.use_tabu_list):
-        solve_data.stored_bound = {}
-    if config.strategy == 'GOA' and (config.add_no_good_cuts or config.use_tabu_list):
-        solve_data.num_no_good_cuts_added = {}
-
-    # Flag indicating whether the solution improved in the past
-    # iteration or not
-    solve_data.primal_bound_improved = False
-    solve_data.dual_bound_improved = False
-
-    if config.nlp_solver == 'ipopt':
-        if not hasattr(solve_data.working_model, 'ipopt_zL_out'):
-            solve_data.working_model.ipopt_zL_out = Suffix(
-                direction=Suffix.IMPORT)
-        if not hasattr(solve_data.working_model, 'ipopt_zU_out'):
-            solve_data.working_model.ipopt_zU_out = Suffix(
-                direction=Suffix.IMPORT)
-    
-    if config.quadratic_strategy == 0:
-        solve_data.mip_objective_polynomial_degree = {0, 1}
-        solve_data.mip_constraint_polynomial_degree = {0, 1}
-    elif config.quadratic_strategy == 1:
-        solve_data.mip_objective_polynomial_degree = {0, 1, 2}
-        solve_data.mip_constraint_polynomial_degree = {0, 1}
-    elif config.quadratic_strategy == 2:
-        solve_data.mip_objective_polynomial_degree = {0, 1, 2}
-        solve_data.mip_constraint_polynomial_degree = {0, 1, 2}
-
-    return solve_data
-
-
-=======
->>>>>>> 073fbb63
 def copy_var_list_values_from_solution_pool(from_list, to_list, config, solver_model, var_map, solution_name,
                                             ignore_integrality=False):
     """Copy variable values from the solution pool to another list.
@@ -1082,21 +919,15 @@
     solve_data.objective_sense = main_obj.sense
 
     # Move the objective to the constraints if it is nonlinear or move_objective is True.
-    if main_obj.polynomial_degree() not in obj_handleable_polynomial_degree or move_objective:
+    if main_obj.expr.polynomial_degree() not in obj_handleable_polynomial_degree or move_objective:
         if move_objective:
             config.logger.info("Moving objective to constraint set.")
         else:
             config.logger.info(
                 "Objective is nonlinear. Moving it to constraint set.")
-<<<<<<< HEAD
-        util_blk.objective_value = VarList(domain=Reals, initialize=0)
-        util_blk.objective_constr = ConstraintList()
-        if main_obj.polynomial_degree() not in obj_handleable_polynomial_degree and partition_nonlinear_terms and main_obj.expr.__class__ is EXPR.SumExpression:
-=======
         util_block.objective_value = VarList(domain=Reals, initialize=0)
         util_block.objective_constr = ConstraintList()
         if main_obj.expr.polynomial_degree() not in obj_handleable_polynomial_degree and partition_nonlinear_terms and main_obj.expr.__class__ is EXPR.SumExpression:
->>>>>>> 073fbb63
             repn = generate_standard_repn(main_obj.expr, quadratic=2 in obj_handleable_polynomial_degree)
             # the following code will also work if linear_subexpr is a constant.
             linear_subexpr = repn.constant + sum(coef*var for coef, var in zip(repn.linear_coefs, repn.linear_vars)) \
@@ -1115,7 +946,7 @@
         main_obj.deactivate()
         util_block.objective = Objective(expr=sum(util_block.objective_value[:]), sense=main_obj.sense)
 
-        if main_obj.polynomial_degree() not in obj_handleable_polynomial_degree or \
+        if main_obj.expr.polynomial_degree() not in obj_handleable_polynomial_degree or \
            (move_objective and update_var_con_list):
             util_block.variable_list.extend(util_block.objective_value[:])
             util_block.continuous_variable_list.extend(util_block.objective_value[:])
